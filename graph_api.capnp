@0x8a58f5e8c91ebd1d; # v13

######################################################################################################
#
#               Tactician Graph Encoding Schema File
#
# This file currently serves three different purposes, each with a different entry-point:
#
# 1. A schema for graph-based dataset exported from Coq. The entry-point for this is the `Dataset`
#    struct. That is, every file in the dataset contains a message conforming to this struct.
#
# 2. A communication protocol for reinforcement learning. Depending on who initiates the learning
#    (Coq or the learning agent), the entry-point for this is respectively the `PushReinforce` or
#    the `PullReinforce` interface.
#
# 3. A communication protocol for proof synthesis with Tactician. The entry-point of this
#    protocol is the `PredictionProtocol` struct.
#
# All these three entry-points share a common base, which encodes the notion of graphs, terms,
# tactics and more.
#
######################################################################################################


######################################################################################################
#
#             Type aliases
#
######################################################################################################

using File = Text;
# The URI of a file in a dataset, relativized w.r.t. the root of the dataset

using NodeIndex = UInt32;
# A `NodeIndex` is the identity of a node in a graph
using DepIndex = UInt16;
# A `DepIndex` comes together with a `NodeIndex` and indicates to which graph a node belongs.
# How a dependency index should be resolved to a graph is not specified here. However, a
# dependency index of zero always refers to the 'current' graph.

using NodeIdentity = Int64;

using TacticId = UInt64;
using DefinitionId = UInt64;
using ProofStateId = UInt32; # Note, proof state ids are only unique within their own proof
# Tactics, definitions and proof states are identified by hashes


######################################################################################################
#
#             Common datastructures
#
######################################################################################################

struct Graph {
  # A graph is the main data store (the 'heap') that contains the bulk of the data in the dataset and
  # during communication with Coq. A graph is a collection of labeled nodes with directed, labeled edges
  # between them. A graph may reference nodes from other graphs. For an edge 'A --> B' in the graph it
  # always holds that 'A' is part of the current graph, but 'B' may (or may not) be part of another graph.

  struct EdgeTarget { # Fits exactly in 64 bits. Let's keep it that way.
    # The 'pointy' end of an edge, together with the label of that edge.

    label @0 :EdgeClassification;
    target :group {
      depIndex @1 :DepIndex;
      # Indicates to which graph a node belongs. How this should be resolved is not specified here.
      # However, a value of zero always points to the 'current' graph.

      nodeIndex @2 :NodeIndex;
      # The index into `Graph.nodes` where this node can be found.
    }
  }

  struct Node { # Fits exactly in 128 bits.
    # A node has a label that optionally contains some additional information, together with a list of
    # outgoing edges (children).

    label :union { # Inlined for efficiency purposes
<<<<<<< HEAD
      # Proof state
      # Hash a unique id (evar) for the proof state that distinquishes proof states with identical
      # contents but do not point to the same object nonetheless
      proofState @0 :IntP;
=======
      proofState @0 :Void;
      undefProofState @29 :Void;
>>>>>>> 1eedc0ab

      # Context
      contextDef @1 :Void;
      contextAssum @2 :Void;

      # Definitions
      definition @3 :Definition;
      constEmpty @4 :Void;

      # Sorts
      sortSProp @5 :Void;
      sortProp @6 :Void;
      sortSet @7 :Void;
      sortType @8 :Void; # Collapsed universe

      # Constr nodes
      rel @9 :Void;
      evar @10 :ProofStateId;
      evarSubst @11 :Void;
      cast @12 :Void;
      prod @13 :Void;
      lambda @14 :Void;
      letIn @15 :Void;
      app @16 :Void;
      case @17 :Void;
      caseBranch @18 :Void;
      fix @19 :Void;
      fixFun @20 :Void;
      coFix @21 :Void;
      coFixFun @22 :Void;

      # Primitives
      int @23 :IntP;
      float @24 :FloatP;
      primitive @25 :Text;
    }

<<<<<<< HEAD
    childrenIndex @28 :UInt32;
    childrenCount @29 :UInt16;
    # The children of a node are encoded as a range withing the `edge`-list of the graph.
=======
    childrenIndex @26 :UInt32;
    childrenCount @27 :UInt16;
    # The children of a node are encoded as a range withing the `edges`-list of the graph.

    identity @28 :NodeIdentity;
    # The identity of a node uniquely determines it. That is, one can consider any to nodes with the same
    # identity to be equal. The notion of equal we use is as follows:
    # 1. Graph perspective: Two nodes have the same identity if and only if they are bisimilar.
    #    In this notion, bisimilarity does take into consideration the label of the nodes, modulo some
    #    equivalence class that is not fully specified here. One aspect of the equivalence class is that
    #    for definition nodes their associated global context (accessed through `Definition.previous`) is
    #    not taken into account.
    # 2. Lambda calculus perspective: Two nodes have the same identity if their corresponding lambda terms
    #    are alpha-equivalent. Note that two definitions with the same body are not considered
    #    alpha-equivalent.
    #
    # The identity of a node is used to perform partial graph-sharing. That is, two nodes with the same
    # identity are merged when the graph is generated. There are two reasons why two nodes with the same
    # semantic identity might have a different physical identity:
    # 1. Nodes are only merged when the first node exists in the same graph as the second node, or exists
    #    in a dependent graph. Hence, nodes originating from developments that do not depend on each other
    #    are never merged. Full graph-sharing would require global analysis on a dataset, which any consumer
    #    can optionally do as a post-processing step.
    # 2. Two definition nodes with the same name and body have the same identity. But if they occur in
    #    different global contexts, these nodes are physically different to ensure the integrity of their
    #    global contexts.
    #
    # Beware that the identity is currently a 64 bit field. For datasets that have graphs of size in the
    # order of billions of nodes there is a non-trivial chance of a collision. (We consider this acceptable
    # for machine learning purposes.)
>>>>>>> 1eedc0ab
  }

  nodes @0 :List(Node);
  edges @1 :List(EdgeTarget);
  # The main memory store of the graph. It acts as a heap similar to the main memory of a C/C++ program.
  # The heap is accessed by indexing the `nodes` list using a `NodeIndex` which returns a `Node`.
  # Every node has a label and a list of children, which is indicated as a range within the `edges` list using
  # `childrenIndex` and `childrenCount`. The targets of the edges can again be found in the `nodes` list of the
  # current file or of a dependency.
  # Note that just like in C/C++ doing pointer arithmetic on the heap is undefined behavior, and you may
  # encounter arbitrary garbage if you do this. In particular, iterating over the heap is discouraged.
  # Instead, you should access the heap through various entry-points that are provided.
}

struct AbstractTactic {
  ident @0 :TacticId;
  # An abstract tactic is referenced to using a identifier (hash).

  parameters @1 :UInt8;
  # Every tactic has a constant number of parameters that need to be filled in.
}

struct Tactic {
  # A concrete tactic with it's parameters determined. Somewhat strangely, this struct does not actually include
  # these parameters. They can instead be found in `Outcome.tacticArguments`. The reason for this is that one
  # tactic can run on multiple proof states at the same time and for all of those proof states, the arguments
  # may be resolved differently.

  ident @0 :TacticId;
  # A hash representing the identity of a tactic without it's arguments. Due to the complexity of the syntax
  # trees of Coq's tactics, we do not currently encode the syntax tree. Instead, this hash is a representative
  # of the syntax tree of the tactic with all of it's arguments removed.

  text @1 :Text;
  # The full text of the tactic including the full arguments. This does not currently correspond to
  # (ident, arguments) because in this dataset arguments do not include full terms, but only references to
  # definitions and local context elements.

  baseText @2 :Text;
  # A textual representation of the base tactic without arguments. It tries to roughly correspond to `ident`.
  # Note, however, that this is both an under-approximation and an over-approximation. The reason is that tactic
  # printing is not 100% isomorphic to Coq's internal AST of tactics. Sometimes, different tactics get mapped to
  # the same text. Conversely, the same tactic may be mapped to different texts when identifiers are printed
  # using different partially-qualified names.

  intermText @3 :Text;
  # A textual representation that tries to come as close as possible to (ident, arguments).
  # It comes with the same caveats as `baseText`.

  exact @4 :Bool;
  # Indicates whether or not `ident` + `arguments` is faithfully reversible into the original "strictified" tactic.
  # Note that this does not necessarily mean that it represents exactly the tactic that was inputted by the user.
  # All tactics are modified to be 'strict' (meaning that tactics that have delayed variables in them break).
  # This flag measures the faithfulness of the representation w.r.t. the strict version of the tactic, not the
  # original tactic inputted by the user.
}

struct Argument {
  # A concrete argument of a tactic.
  union {
    unresolvable @0 :Void;
    # An argument that is currently unresolvable due to limitations of the extraction process.

    term :group {
      # The root of a graph representing an argument that is a term in the calculus of constructions.
      depIndex @1 :DepIndex;
      nodeIndex @2 :NodeIndex;
    }
  }
}

struct Node {
  depIndex @0 :DepIndex;
  nodeIndex @1 :NodeIndex;
}

struct ProofState {
  # A proof state represents a particular point in the tactical proof of a constant.

  root :group {
    # The entry-point of the proof state, all nodes that are 'part of' the proof state are reachable from here.
    depIndex @0 :DepIndex;
    nodeIndex @1 :NodeIndex;
  }


  context @2 :List(Node);
  # The local context of the proof state. These nodes label's are either `contextAssum` or `contextDef`. Note that
  # these nodes are also reachable from the root of the proof state.

  contextNames @3 :List(Text);
  # The names of the local context nodes of the proof state, as they originally appeared in the proof.
  # These names should be used for debugging and viewing purposes only, because hypothesis-generating tactics have
  # been modified to use auto-generated names. Hence, tactics should not be concerned about the names of
  # the context.

  contextText @4 :List(Text);
  # A textual representation of the type/definition of context nodes

  conclusionText @5 :Text;
  # A textual representation of the conclusion of the proof state.

  text @6 :Text;
  # A textual representation of the proof state.

  id @7 :ProofStateId;
  # A unique identifier of the proof state. Any two proof states in a tactical proof that have an equal id
  # can morally be regarded to be 'the same' proof state.
  # IMPORTANT: Two proof states with the same id may still have different contents. This is because proof states
  #            can contain existential variables (represented by the `evar` node) that can be filled as a
  #            side-effect by a tactic running on another proof state.
  # TODO: This is currently duplicated with the id attached to the `ProofState` node that `root` points to.
  #       Eventually, this id should be resolved to a NodeIndex that represents the location of this proof state
  #       in the final proof term that was generated.
}

struct Outcome {
  # An outcome is the result of running a tactic on a proof state. A tactic may run on multiple proof states.

  before @0 :ProofState;
  # The proof state before the tactic execution.

  after @1 :List(ProofState);
  # The new proof states that were generated by the tactic.

  term :group {
    depIndex @2 :DepIndex;
    nodeIndex @3 :NodeIndex;
  }
  # The proof term that witnesses the transition from the before state to the after states. It contains a hole
  # (an `evar` node) for each of the after states. It may also refer to elements of the local context of the
  # before state.

  termText @4 :Text;
  # A textual representation of the proof term.

  tacticArguments @5 :List(Argument);
  # The arguments of the tactic that produced this outcome. Note that these arguments belong to the tactic in
  # `ProofStep.tactic`.
}

struct ProofStep {
  # A proof step is the execution of a single tactic on one or more proof states, producing a list of outcomes.

  tactic :union {
    # The tactic that generated the proof step. Note that the arguments of the tactic can be found in the
    # individual outcomes, because they may be different for each outcome.

    unknown @0 :Void;
    # Sometimes a tactic cannot or should not be recorded. In those cases, it is marked as 'unknown'.
    # This currently happens with tactics that are run as a result of the `Proof with tac` construct and it
    # happens for tactics that are known to be unsafe like `change_no_check`, `fix`, `cofix` and more.

    known @1 :Tactic;
  }

  outcomes @2 :List(Outcome);
  # A list of transformations of proof states to other proof states, as executed by the tactic of the proof step
}

struct Definition {
  # A definition of the CIC, which is either an constant, inductive, constructor, projection or section
  # variable. Constants and section variables can have tactical proofs associated to them.

  name @0 :Text;
  # The fully-qualified name of the definition. The name should be unique in a particular global context,
  # but is not unique among different branches of the global in a dataset.

  previous @1 :NodeIndex;
  # The previous definition within the global context of the current file.
  # For the first definition this field is set to `len(graph.nodes)`.
  # The contract on this field is that any definition nodes reachable from the forward closure of the definition
  # must also be reachable through the chain of previous fields. An exception to this rule are mutually
  # recursive definitions. Those nodes are placed into the global context in an arbitrary ordering.

  externalPrevious @2 :List(DepIndex);
  # This field provides information about the external global context.
  # At any point in a source file other files 'X' can be loaded through 'Require X'. When this happens, the
  # definitions of X that are reachable through its 'representative' field become available to all subsequent
  # definitions.

  status :union {
    # A definition is either
    # (1) an object as originally inputted by the user.
    # (2) a definition that was originally defined in a section and has now had the section
    #     variables discharged into it.
    # (3) a definition that was obtained by performing some sort of module functor substitution.
    # When a definition is not original, we cross-reference to the definition that it was derived from.
    original @3 :Void;
    discharged @4 :NodeIndex;
    substituted :group {
      depIndex @5 :DepIndex;
      nodeIndex @6 :NodeIndex;
    }
  }

  union {
    # The kind of the definition.

    inductive @7 :NodeIndex;
    constructor @8 :NodeIndex;
    projection @9 :NodeIndex;
    # These definitions are part of a mutually recursive cluster. They hold a reference to another definition
    # that acts as the 'representative' of the mutually recursive cluster. The representative is chosen such
    # that all definitions of the cluster are reachable through its `previous` pointer. Additionally, all
    # definitions within the cluster have the same representative, and no definitions that are not part of the
    # cluster are interleaved within the chain of `previous` nodes.

    manualConstant @10 :Void;
    # A constant defined by directly inputting a term
    # In the future, we might augment such constants with tactical
    # refinement proofs that build the term iteratively.

    tacticalConstant @11 :List(ProofStep);
    # A constant that was either directly or indirectly generated by a tactical proof.
    # Note that for non-original constants, the proof step sequence may not be very accurate.

    manualSectionConstant @12 :Void;
    # A section variable or local section definition.

    tacticalSectionConstant @13 :List(ProofStep);
    # Local section definitions can also be defined using a tactical proof.
  }

  typeText @14 :Text;
  # A textual representation of the type of this definition.

  termText @15 :Text;
  # A textual representation of the body of this definition.
  # For inductives, constructors, projections, section variables and axioms the string is empty.
}


######################################################################################################
#
#             The schema for the dataset
#
######################################################################################################

struct Dataset {
  # Every file in the dataset contains a single message of type `Dataset`. Every file corresponds to
  # a Coq source file, and contains a representation of all definitions that have existed at any point
  # throughout the compilation of the source file.

  dependencies @0 :List(File);
  # The graph contained in a file may reference nodes from the graph of other files. This field maps
  # a `DepIndex` into the a file that contains that particular node.
  # The first file in this list is always the current file.

  graph @1 :Graph;

  representative @2 :NodeIndex;
  # The entry point of the global context of definitions that are available when this file is 'Required' by
  # another file. The full global context can be obtained by following the `previous` node of definitions.
  # If the compilation unit does not contain any 'super'-global definitions this is set to `len(graph.nodes)`

  definitions @3 :List(NodeIndex);
  # All of the definitions present in the graph.
  # Note that some of these nodes may not be part of the 'super-global' context that is reachable using the
  # `representative` field as an entry point. The reason is that the global context is a forest (list of tree's)
  # and the 'super-global' context is only the main spine of this forest.

  moduleName @4 :Text;
  # The name of the module defined by this file.
}


######################################################################################################
#
#             The schema for reinforcement learning
#
######################################################################################################

struct Exception {
  # A list of things that can go wrong during reinforcement learning.
  union {
    noSuchTactic @0 :Void;
    mismatchedArguments @1 :Void;
    parseError @2 :Void;
    illegalArgument @3 :Void;
  }
}

struct ExecutionResult {
  # The result of executing a tactic on a proof state.

  union {
    failure @0 :Void;
    # The tactic execution failed. This is not an error condition, but rather the natural failure of the tactic.

    complete @1 :Void;
    # The proof has been completed.

    newState :group {
      # The tactic ran successfully and produced a new proof state.
      graph @2 :Graph;
      state @3 :ProofState;
      obj @4 :ProofObject;
      # The proof object can be used to run subsequent tactics on the new proof state.
    }

    protocolError @5 :Exception;
    # Indicates a programmer error.
  }
}

interface ProofObject {
  # Represents a particular proof state.
  runTactic @0 (tactic: Tactic, arguments: List(Argument)) -> (result: ExecutionResult);
  runTextTactic @1 (tactic :Text) -> (result: ExecutionResult);
  # Run a tactic on the proof state. This function can be called repeatedly, and the given tactic will always be
  # executed on the same proof state.
}

interface AvailableTactics {
  # A way of receiving information about available tactics in a reinforcement learning session.
  tactics @0 () -> (tactics :List(AbstractTactic));
  printTactic @1 (tactic :TacticId) -> (tactic :Text);
}

interface PullReinforce {
  reinforce @0 (lemma :Text) -> (available :AvailableTactics, result :ExecutionResult);
  # An interface allowing a reinforcement learning session to be initiated by the agent.
  # The `lemma` argument is the statement the agent wants to prove. As a response, Coq sends the available
  # tactics that can be used during the proof and the execution result that represents the opening of the
  # session.
}

interface PushReinforce {
  reinforce @0 (result :ExecutionResult);
  # An interface allowing a reinforcement learning session to be initiated by Coq. In this case, Coq decides
  # what lemma should be proved and immediately presents the agent with the initial execution result.
}


######################################################################################################
#
#             The schema for synthesizing proofs using the 'synth' tactic
#
######################################################################################################

struct PredictionProtocol {
  # This protocol works by exchanging raw messages over a socket. The protocol is fully linear.
  # Coq sends a `Request` and waits for a corresponding `Response` message. A message of a given
  # type should be responded with using the obviously corresponding response type.

  struct Request {
    union {
      initialize :group {
        # Start a context for making tactical predictions for proof search. The context includes the tactics
        # that are currently available, the definitions that are available.
        tactics @0 :List(AbstractTactic);
        graph @1 :Graph;
        definitions @2 :List(NodeIndex);
        logAnnotation @3 :Text;
      }
      predict :group {
        # Request a list of tactic predictions given the graph of a proof state.
        graph @4 :Graph;
        # The graph may reference definitions that were transmitted during the the `initialize` message.
        # This graph is designated using the `DepIndex` 1.
        state @5 :ProofState;
      }
      synchronize @6 :UInt64;
      # Coq uses this message to synchronize the state of the protocol when exceptions have occurred.
      # The contract is that the given integer needs to be echo'd back verbatim.
      checkAlignment :group {
        # Request for the server to align the given tactics and definition to it's internal knowledge
        # and report back any tactics and definitions that were not found
        tactics @7 :List(AbstractTactic);
        graph @8 :Graph;
        definitions @9 :List(NodeIndex);
      }
    }
  }
  struct Prediction {
    tactic @0 :Tactic;
    arguments @1 :List(Argument);
    confidence @2 :Float64;
  }
  struct TextPrediction {
    tacticText @0 :Text;
    confidence @1 :Float64;
  }
  struct Response {
    # See Request for documentation.
    union {
      initialized @0 :Void;
      prediction @1 :List(Prediction);
      textPrediction @2 :List(TextPrediction);
      # Output is a list of predictions with a confidence. The list is expected to be
      # sorted by decreasing confidence.
      synchronized @3 :UInt64;
      alignment :group {
        unalignedTactics @4 :List(TacticId);
        unalignedDefinitions @5 :List(NodeIndex);
      }
    }
  }
}


######################################################################################################
#
#             Common datastructures that are too long, cumbersome, and uninteresting
#             to put at the beginning of this file.
#
######################################################################################################

# Used for in-mermory space optimization. This allows us to make structs smaller by reusing space in
# the pointer section of a struct that would otherwise be allocated in the data section.
struct FloatP {
  value @0 :Float64;
}
struct IntP {
  value @0 :UInt64;
}

enum EdgeClassification {
  # Contexts
  contextElem @0;
  contextSubject @1;

  # Context elements
  contextDefType @2;
  contextDefTerm @3;

  # Constants
  constType @4;
  constUndef @5;
  constDef @6;
  constOpaqueDef @7;
  constPrimitive @8;

  # Inductives
  indType @9;
  indConstruct @10;
  projTerm @11;
  constructTerm @12;

  # Casts
  castTerm @13;
  castType @14;

  # Products
  prodType @15;
  prodTerm @16;

  # Lambdas
  lambdaType @17;
  lambdaTerm @18;

  # LetIns
  letInDef @19;
  letInType @20;
  letInTerm @21;

  # Apps
  appFun @22;
  appArg @23;

  # Cases
  caseTerm @24;
  caseReturn @25;
  caseBranchPointer @26;
  caseInd @27;

  # CaseBranches
  cBConstruct @28;
  cBTerm @29;

  # Fixes
  fixMutual @30;
  fixReturn @31;

  # FixFuns
  fixFunType @32;
  fixFunTerm @33;

  # CoFixes
  coFixMutual @34;
  coFixReturn @35;

  # CoFixFuns
  coFixFunType @36;
  coFixFunTerm @37;

  # Back pointers
  relPointer @38;

  # Evars
  evarSubstPointer @39;
  evarSubstTerm @40;
  evarSubstTarget @41;
  evarSubject @42;
}

# Struct is needed to work around
# https://github.com/capnproto/capnp-ocaml/issues/81
struct ConflatableEdges {
  conflatable @0 :List(EdgeClassification);
}
const conflatableEdges :List(ConflatableEdges) =
[ ( conflatable = [contextDefType, constType, indType, castType, prodType, lambdaType, letInType, fixFunType, coFixFunType] )
, ( conflatable = [contextDefTerm, castTerm, prodTerm, lambdaTerm, letInTerm, fixFunTerm, coFixFunTerm] )
# Not conflatable: projTerm, constructTerm, caseTerm, cBTerm
];
const importantEdges :List(EdgeClassification) =
[ contextElem, contextSubject, contextDefType, contextDefTerm, constType, constDef, constOpaqueDef, indType, indConstruct, constructTerm
, prodType, prodTerm, lambdaType, lambdaTerm, letInDef, letInType, letInTerm, appFun, appArg, relPointer ];
const lessImportantEdges :List(EdgeClassification) =
[ caseTerm, caseReturn, caseBranchPointer, caseInd, cBConstruct, cBTerm, fixMutual, fixReturn, fixFunType, fixFunTerm ];
const leastImportantEdges :List(EdgeClassification) =
[ constUndef, constPrimitive, projTerm, castTerm, castType, coFixReturn, coFixFunType, coFixFunTerm
, coFixMutual, evarSubstPointer, evarSubstTerm, evarSubstTarget ];

# WARNING: DO NOT USE
# This is just for visualization purposes in order to drastically reduce the number of edges. You should not use it in networks
const groupedEdges :List(ConflatableEdges) =
[ ( conflatable = [contextElem, contextSubject] )
, ( conflatable = [contextDefType, contextDefTerm] )
, ( conflatable = [constType, constUndef, constDef, constOpaqueDef, constPrimitive] )
, ( conflatable = [indType, indConstruct] )
, ( conflatable = [projTerm] )
, ( conflatable = [constructTerm] )
, ( conflatable = [castType, castTerm] )
, ( conflatable = [prodType, prodTerm] )
, ( conflatable = [lambdaType, lambdaTerm] )
, ( conflatable = [letInDef, letInTerm, letInType] )
, ( conflatable = [appFun, appArg] )
, ( conflatable = [caseTerm, caseReturn, caseBranchPointer, caseInd] )
, ( conflatable = [cBConstruct, cBTerm] )
, ( conflatable = [fixMutual, fixReturn] )
, ( conflatable = [fixFunType, fixFunTerm] )
, ( conflatable = [coFixMutual, coFixReturn] )
, ( conflatable = [coFixFunType, coFixFunTerm] )
, ( conflatable = [relPointer] )
, ( conflatable = [evarSubject, evarSubstPointer] )
, ( conflatable = [evarSubstTerm, evarSubstTarget] )
];<|MERGE_RESOLUTION|>--- conflicted
+++ resolved
@@ -41,8 +41,8 @@
 using NodeIdentity = Int64;
 
 using TacticId = UInt64;
-using DefinitionId = UInt64;
 using ProofStateId = UInt32; # Note, proof state ids are only unique within their own proof
+using ProofStateIdP = IntP; # Same as ProofStateId, except wrapped into a pointer
 # Tactics, definitions and proof states are identified by hashes
 
 
@@ -77,15 +77,10 @@
     # outgoing edges (children).
 
     label :union { # Inlined for efficiency purposes
-<<<<<<< HEAD
       # Proof state
       # Hash a unique id (evar) for the proof state that distinquishes proof states with identical
       # contents but do not point to the same object nonetheless
-      proofState @0 :IntP;
-=======
-      proofState @0 :Void;
-      undefProofState @29 :Void;
->>>>>>> 1eedc0ab
+      proofState @0 :ProofStateIdP;
 
       # Context
       contextDef @1 :Void;
@@ -103,7 +98,7 @@
 
       # Constr nodes
       rel @9 :Void;
-      evar @10 :ProofStateId;
+      evar @10 :Void;
       evarSubst @11 :Void;
       cast @12 :Void;
       prod @13 :Void;
@@ -123,11 +118,6 @@
       primitive @25 :Text;
     }
 
-<<<<<<< HEAD
-    childrenIndex @28 :UInt32;
-    childrenCount @29 :UInt16;
-    # The children of a node are encoded as a range withing the `edge`-list of the graph.
-=======
     childrenIndex @26 :UInt32;
     childrenCount @27 :UInt16;
     # The children of a node are encoded as a range withing the `edges`-list of the graph.
@@ -158,7 +148,6 @@
     # Beware that the identity is currently a 64 bit field. For datasets that have graphs of size in the
     # order of billions of nodes there is a non-trivial chance of a collision. (We consider this acceptable
     # for machine learning purposes.)
->>>>>>> 1eedc0ab
   }
 
   nodes @0 :List(Node);
