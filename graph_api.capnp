@0xfe647bf3a7fdcc2f;

######################################################################################################
#
#               Tactician Graph Encoding Schema File
#
# This file currently serves three different purposes, each with a different entry-point:
#
# 1. A schema for graph-based dataset exported from Coq. The entry-point for this is the `Dataset`
#    struct. That is, every file in the dataset contains a message conforming to this struct.
#
# 2. A communication protocol for proof exploration. Depending on who initiates the exploration
#    (Coq or the learning agent), the entry-point for this is respectively the `PushReinforce` or
#    the `PullReinforce` interface.
#
# 3. A communication protocol for proof synthesis with Tactician. The entry-point of this
#    protocol is the `PredictionProtocol` struct.
#
# All these three entry-points share a common base, which encodes the notion of graphs, terms,
# tactics and more.
#
######################################################################################################


######################################################################################################
#
#             Type aliases
#
######################################################################################################

using File = Text;
# The URI of a file in a dataset, relativized w.r.t. the root of the dataset

using NodeIndex = UInt32;
# A `NodeIndex` is the identity of a node in a graph
using DepIndex = UInt16;
# A `DepIndex` comes together with a `NodeIndex` and indicates to which graph a node belongs.
# How a dependency index should be resolved to a graph is not specified here. However, a
# dependency index of zero always refers to the 'current' graph.

using NodeIdentity = Int64;

using TacticId = Int64;
using ProofStateId = UInt32; # Note, proof state ids are only unique within their own proof
using ProofStateIdP = IntP; # Same as ProofStateId, except wrapped into a pointer
# Tactics, definitions and proof states are identified by hashes


######################################################################################################
#
#             Common datastructures
#
######################################################################################################

struct Graph {
  # A graph is the main data store (the 'heap') that contains the bulk of the data in the dataset and
  # during communication with Coq. A graph is a collection of labeled nodes with directed, labeled edges
  # between them. A graph may reference nodes from other graphs. For an edge 'A --> B' in the graph it
  # always holds that 'A' is part of the current graph, but 'B' may (or may not) be part of another graph.

  struct EdgeTarget { # Fits exactly in 64 bits. Let's keep it that way.
    # The 'pointy' end of an edge, together with the label of that edge.

    label @0 :EdgeClassification;
    target :group {
      depIndex @1 :DepIndex;
      # Indicates to which graph a node belongs. How this should be resolved is not specified here.
      # However, a value of zero always points to the 'current' graph.

      nodeIndex @2 :NodeIndex;
      # The index into `Graph.nodes` where this node can be found.
    }
  }

  struct Node { # Fits exactly in 128 bits.
    # A node has a label that optionally contains some additional information, together with a list of
    # outgoing edges (children).

    label :union { # Inlined for efficiency purposes
      # Proof state
      # Hash a unique id (evar) for the proof state that distinquishes proof states with identical
      # contents but do not point to the same object nonetheless
      proofState @0 :ProofStateIdP;

      # Context
      contextDef @1 :Void;
      contextAssum @2 :Void;

      # Definitions
      definition @3 :Definition;
      constEmpty @4 :Void;

      # Sorts
      sortSProp @5 :Void;
      sortProp @6 :Void;
      sortSet @7 :Void;
      sortType @8 :Void; # Collapsed universe

      # Constr nodes
      rel @9 :Void;
      evar @10 :Void;
      evarSubst @11 :Void;
      cast @12 :Void;
      prod @13 :Void;
      lambda @14 :Void;
      letIn @15 :Void;
      app @16 :Void;
      case @17 :Void;
      caseBranch @18 :Void;
      fix @19 :Void;
      fixFun @20 :Void;
      coFix @21 :Void;
      coFixFun @22 :Void;

      # Primitives
      int @23 :IntP;
      float @24 :FloatP;
      primitive @25 :Text;
    }

    childrenIndex @26 :UInt32;
    childrenCount @27 :UInt16;
    # The children of a node are encoded as a range withing the `edges`-list of the graph.

    identity @28 :NodeIdentity;
    # The identity of a node uniquely determines it. That is, one can consider any to nodes with the same
    # identity to be equal. The notion of equal we use is as follows:
    # 1. Graph perspective: Two nodes have the same identity if and only if they are bisimilar.
    #    In this notion, bisimilarity does take into consideration the label of the nodes, modulo some
    #    equivalence class that is not fully specified here. One aspect of the equivalence class is that
    #    for definition nodes their associated global context (accessed through `Definition.previous`) is
    #    not taken into account.
    # 2. Lambda calculus perspective: Two nodes have the same identity if their corresponding lambda terms
    #    are alpha-equivalent. Note that two definitions with the same body are not considered
    #    alpha-equivalent.
    #
    # The identity of a node is used to perform partial graph-sharing. That is, two nodes with the same
    # identity are merged when the graph is generated. There are three reasons why two nodes with the same
    # semantic identity might have a different physical identity:
    # 1. Nodes are only merged when the first node exists in the same graph as the second node, or exists
    #    in a dependent graph. Hence, nodes originating from developments that do not depend on each other
    #    are never merged. Full graph-sharing would require global analysis on a dataset, which any consumer
    #    can optionally do as a post-processing step.
    # 2. Two definition nodes with the same name and body have the same identity. But if they occur in
    #    different global contexts, these nodes are physically different to ensure the integrity of their
    #    global contexts.
    # 3. For definitions with an opaque proof, the sub-graph that represents this opaque proof is ignored
    #    while calculating the identity. Morally we defend this decision with the concept that opaque proofs
    #    are invisible in Coq (proof irrelevance) and two constants with different proofs might as well be
    #    considered equal. Practically speaking, this is done so that one can compare the identity of a
    #    definition in a dataset quickly to a identity of a live definition during Coq interaction without
    #    having to produce the entire graph of opaque proofs (which tend to be large).
    #
    # Beware that the identity is currently a 64 bit field. For datasets that have graphs of size in the
    # order of billions of nodes there is a non-trivial chance of a collision. (We consider this acceptable
    # for machine learning purposes.)
  }

  nodes @0 :List(Node);
  edges @1 :List(EdgeTarget);
  # The main memory store of the graph. It acts as a heap similar to the main memory of a C/C++ program.
  # The heap is accessed by indexing the `nodes` list using a `NodeIndex` which returns a `Node`.
  # Every node has a label and a list of children, which is indicated as a range within the `edges` list using
  # `childrenIndex` and `childrenCount`. The targets of the edges can again be found in the `nodes` list of the
  # current file or of a dependency.
  # Note that just like in C/C++ doing pointer arithmetic on the heap is undefined behavior, and you may
  # encounter arbitrary garbage if you do this. In particular, iterating over the heap is discouraged.
  # Instead, you should access the heap through various entry-points that are provided.
}

struct AbstractTactic {
  ident @0 :TacticId;
  # An abstract tactic is referenced to using a identifier (hash).

  parameters @1 :UInt8;
  # Every tactic has a constant number of parameters that need to be filled in.
}

struct Tactic {
  # A concrete tactic with it's parameters determined. Somewhat strangely, this struct does not actually include
  # these parameters. They can instead be found in `Outcome.tacticArguments`. The reason for this is that one
  # tactic can run on multiple proof states at the same time and for all of those proof states, the arguments
  # may be resolved differently.

  ident @0 :TacticId;
  # A hash representing the identity of a tactic without it's arguments. Due to the complexity of the syntax
  # trees of Coq's tactics, we do not currently encode the syntax tree. Instead, this hash is a representative
  # of the syntax tree of the tactic with all of it's arguments removed.

  text @1 :Text;
  # The full text of the tactic including the full arguments. This does not currently correspond to
  # (ident, arguments) because in this dataset arguments do not include full terms, but only references to
  # definitions and local context elements. Tactics are postprocessed to remove explicit naming of new
  # hypotheses as much as possible, and instead asking Coq to invent a name.

  textNonAnonymous @5 :Text;
  # Same as `text` except that the tactic is not postprocessed to remove explicit naming of new hypotheses.

  baseText @2 :Text;
  # A textual representation of the base tactic without arguments. It tries to roughly correspond to `ident`.
  # Note, however, that this is both an under-approximation and an over-approximation. The reason is that tactic
  # printing is not 100% isomorphic to Coq's internal AST of tactics. Sometimes, different tactics get mapped to
  # the same text. Conversely, the same tactic may be mapped to different texts when identifiers are printed
  # using different partially-qualified names.

  intermText @3 :Text;
  # A textual representation that tries to come as close as possible to (ident, arguments).
  # It comes with the same caveats as `baseText`.

  exact @4 :Bool;
  # Indicates whether or not `ident` + `arguments` is faithfully reversible into the original "strictified" tactic.
  # Note that this does not necessarily mean that it represents exactly the tactic that was inputted by the user.
  # All tactics are modified to be 'strict' (meaning that tactics that have delayed variables in them break).
  # This flag measures the faithfulness of the representation w.r.t. the strict version of the tactic, not the
  # original tactic inputted by the user.
}

struct Argument {
  # A concrete argument of a tactic.
  union {
    unresolvable @0 :Void;
    # An argument that is currently unresolvable due to limitations of the extraction process.

    term :group {
      # The root of a graph representing an argument that is a term in the calculus of constructions.

      depIndex @1 :DepIndex;
      # Indicates to which graph a node belongs. How this should be resolved is not specified here.
      # However, a value of zero always points to the 'current' graph.

      nodeIndex @2 :NodeIndex;
      # The index into `Graph.nodes` where this node can be found.
    }
  }
}

struct Node {
  # A node in the CIC graph

  depIndex @0 :DepIndex;
  # Indicates to which graph a node belongs. How this should be resolved is not specified here.
  # However, a value of zero always points to the 'current' graph.

  nodeIndex @1 :NodeIndex;
  # The index into `Graph.nodes` where this node can be found.
}

struct ProofState {
  # A proof state represents a particular point in the tactical proof of a constant.

  root :group {
    # The entry-point of the proof state, all nodes that are 'part of' the proof state are reachable from here.

    depIndex @0 :DepIndex;
    # Indicates to which graph a node belongs. How this should be resolved is not specified here.
    # However, a value of zero always points to the 'current' graph.

    nodeIndex @1 :NodeIndex;
    # The index into `Graph.nodes` where this node can be found.
  }


  context @2 :List(Node);
  # The local context of the proof state. These nodes label's are either `contextAssum` or `contextDef`. Note that
  # these nodes are also reachable from the root of the proof state.

  contextNames @3 :List(Text);
  # The names of the local context nodes of the proof state, as they originally appeared in the proof.
  # These names should be used for debugging and viewing purposes only, because hypothesis-generating tactics have
  # been modified to use auto-generated names. Hence, tactics should not be concerned about the names of
  # the context.

  contextText @4 :List(Text);
  # A textual representation of the type/definition of context nodes

  conclusionText @5 :Text;
  # A textual representation of the conclusion of the proof state.

  text @6 :Text;
  # A textual representation of the proof state.

  id @7 :ProofStateId;
  # A unique identifier of the proof state. Any two proof states in a tactical proof that have an equal id
  # can morally be regarded to be 'the same' proof state.
  # IMPORTANT: Two proof states with the same id may still have different contents. This is because proof states
  #            can contain existential variables (represented by the `evar` node) that can be filled as a
  #            side-effect by a tactic running on another proof state.
  # TODO: This is currently duplicated with the id attached to the `ProofState` node that `root` points to.
  #       Eventually, this id should be resolved to a NodeIndex that represents the location of this proof state
  #       in the final proof term that was generated.
}

struct Outcome {
  # An outcome is the result of running a tactic on a proof state. A tactic may run on multiple proof states.

  before @0 :ProofState;
  # The proof state before the tactic execution.

  after @1 :List(ProofState);
  # The new proof states that were generated by the tactic.

  term :group {
    # The proof term that witnesses the transition from the before state to the after states. It contains a hole
    # (an `evar` node) for each of the after states. It may also refer to elements of the local context of the
    # before state.

    depIndex @2 :DepIndex;
    # Indicates to which graph a node belongs. How this should be resolved is not specified here.
    # However, a value of zero always points to the 'current' graph.

    nodeIndex @3 :NodeIndex;
    # The index into `Graph.nodes` where this node can be found.
  }

  termText @4 :Text;
  # A textual representation of the proof term.

  tacticArguments @5 :List(Argument);
  # The arguments of the tactic that produced this outcome. Note that these arguments belong to the tactic in
  # `ProofStep.tactic`.
}

struct ProofStep {
  # A proof step is the execution of a single tactic on one or more proof states, producing a list of outcomes.

  tactic :union {
    # The tactic that generated the proof step. Note that the arguments of the tactic can be found in the
    # individual outcomes, because they may be different for each outcome.

    unknown @0 :Void;
    # Sometimes a tactic cannot or should not be recorded. In those cases, it is marked as 'unknown'.
    # This currently happens with tactics that are run as a result of the `Proof with tac` construct and it
    # happens for tactics that are known to be unsafe like `change_no_check`, `fix`, `cofix` and more.

    known @1 :Tactic;
    # The tactic
  }

  outcomes @2 :List(Outcome);
  # A list of transformations of proof states to other proof states, as executed by the tactic of the proof step
}

struct Definition {
  # A definition of the CIC, which is either an constant, inductive, constructor, projection or section
  # variable. Constants and section variables can have tactical proofs associated to them.

  name @0 :Text;
  # The fully-qualified name of the definition. The name should be unique in a particular global context,
  # but is not unique among different branches of the global in a dataset.

  previous @1 :NodeIndex;
  # The previous definition within the global context of the current file.
  # For the first definition this field is set to `len(graph.nodes)`.
  # The contract on this field is that any definition nodes reachable from the forward closure of the definition
  # must also be reachable through the chain of previous fields. An exception to this rule are mutually
  # recursive definitions. Those nodes are placed into the global context in an arbitrary ordering.

  externalPrevious @2 :List(DepIndex);
  # This field provides information about the external global context.
  # At any point in a source file other files 'X' can be loaded through 'Require X'. When this happens, the
  # definitions of X that are reachable through its 'representative' field become available to all subsequent
  # definitions.

  status :union {
    # A definition can have different origins, which are encoded here

    original @3 :Void;
    # An object as originally inputted by the user.

    discharged @4 :NodeIndex;
    # a definition that was originally defined in a section and has now had the section
    # variables discharged into it. The node index references the original definition.

    substituted :group {
      # A definition that was obtained by performing some sort of module functor substitution.
      # We reference the original definition.

      depIndex @5 :DepIndex;
      # Indicates to which graph a node belongs. How this should be resolved is not specified here.
      # However, a value of zero always points to the 'current' graph.

      nodeIndex @6 :NodeIndex;
      # The index into `Graph.nodes` where this node can be found.
    }
  }

  union {
    # The kind of the definition.

    inductive @7 :NodeIndex;
    constructor @8 :NodeIndex;
    projection @9 :NodeIndex;
    # These definitions are part of a mutually recursive cluster. They hold a reference to another definition
    # that acts as the 'representative' of the mutually recursive cluster. The representative is chosen such
    # that all definitions of the cluster are reachable through its `previous` pointer. Additionally, all
    # definitions within the cluster have the same representative, and no definitions that are not part of the
    # cluster are interleaved within the chain of `previous` nodes.

    manualConstant @10 :Void;
    # A constant defined by directly inputting a term
    # In the future, we might augment such constants with tactical
    # refinement proofs that build the term iteratively.

    tacticalConstant @11 :List(ProofStep);
    # A constant that was either directly or indirectly generated by a tactical proof.
    # Note that for non-original constants, the proof step sequence may not be very accurate.

    manualSectionConstant @12 :Void;
    # A section variable or local section definition.

    tacticalSectionConstant @13 :List(ProofStep);
    # Local section definitions can also be defined using a tactical proof.
  }

  typeText @14 :Text;
  # A textual representation of the type of this definition.

  termText @15 :Text;
  # A textual representation of the body of this definition.
  # For inductives, constructors, projections, section variables and axioms the string is empty.
}

struct DataVersion {
  # Version info of a dataset.

  major @0 :Int64;
  # Currently we only have a major version. Any change to the graph format, Cap'n Proto schema or
  # communication protocol is considered a breaking change and will increment the major version number.
  # Note that currently we don't distinquish backwards-compatible Cap'n Proto schema changes from
  # non-backwards-compatible changes. The schema might change in a non-compatible way without notice.
  # In the future, a minor version id might be introduced.
}

const currentVersion :DataVersion = ( major = 15 );


######################################################################################################
#
#             The schema for the dataset
#
######################################################################################################

struct Dataset {
  # Every file in the dataset contains a single message of type `Dataset`. Every file corresponds to
  # a Coq source file, and contains a representation of all definitions that have existed at any point
  # throughout the compilation of the source file.

  dataVersion @5 :DataVersion;
  # The version of the data stored in this dataset.

  dependencies @0 :List(File);
  # The graph contained in a file may reference nodes from the graph of other files. This field maps
  # a `DepIndex` into the a file that contains that particular node.
  # The first file in this list is always the current file. It is guaranteed that no cycles exist in
  # the dependency relation between files induced by this field (except for the self-reference of the file).

  graph @1 :Graph;

  representative @2 :NodeIndex;
  # The entry point of the global context of definitions that are available when this file is 'Required' by
  # another file. The full global context can be obtained by following the `previous` node of definitions.
  # If the compilation unit does not contain any 'super'-global definitions this is set to `len(graph.nodes)`

  definitions @3 :List(NodeIndex);
  # All of the definitions present in the graph.
  # Note that some of these nodes may not be part of the 'super-global' context that is reachable using the
  # `representative` field as an entry point. The reason is that the global context is a forest (list of tree's)
  # and the 'super-global' context is only the main spine of this forest.

  moduleName @4 :Text;
  # The name of the module defined by this file.
}


######################################################################################################
#
<<<<<<< HEAD
#             The schema for interacting through basic messages
#
######################################################################################################

struct GlobalContextAddition {
    # Start a context for making tactical predictions for proof search. The context includes the tactics
    # that are currently available, the definitions that are available.

    dataVersion @0 :DataVersion;
    # TODO: Move to a handshake message
    # The version number this message and subsequent messages is compatible with.

    stackSize @1 :Int32;
    # GlobalContextAddition messages can depend on previously sent GlobalContextAddition messages. These
    # messages form a stack. This field indicates the size of the stack that this message depends on (if
    # a message has no dependencies, this field is zero). If the current stack is larger than the stack
    # size of this message, then the items excess items on the stack should be discarded before adding
    # the current message to the stack. It is guaranteed that the excess items will never be referenced
    # again.
    #
    # The dependency indices of nodes contained in the graphs of the stack are indexed as follows:
    # A dependency index `i` found in the graph at stack height `j` is resolved to the graph at stack height
    # `j - i`. (This scheme keeps the guarantee that dependency index `0` always points to the current graph.)

    tactics @2 :List(AbstractTactic);
    # TODO: Move to a separate message
    # A list of tactics that Coq currently knows about.

    graph @3 :Graph;
    # The graph of this message. See `stackSize` on how to resolve dependency indexes in this graph.

    logAnnotation @4 :Text;
    # An annotation containing file and line information on where Coq is currently processing.

    representative @5 :NodeIndex;
    # Points to the last definition of the global context. All other definitions can be accessed by following
    # the `Definition.previous` chain starting from this definition. If the global context is empty
    # this is equal to `len(graph.nodes)`.
}

struct PredictionRequest {
  # Request a list of tactic predictions given the graph of a proof state.

  graph @0 :Graph;
  # The graph may reference definitions present in the stack of initialize messages. See
  # `GlobalContextAddition.stackSize` on how dependency indices can be resolved to a graph in the stack.

  state @1 :ProofState;
  # The proof state for which a prediction is requested.
}

struct Prediction {
  tactic @0 :Tactic;
  arguments @1 :List(Argument);
  confidence @2 :Float64;
}
struct TextPrediction {
  tacticText @0 :Text;
  confidence @1 :Float64;
}

struct PredictionProtocol {
  # This protocol works by exchanging raw messages over a socket. The protocol is fully linear.
  # Coq sends a `Request` and waits for a corresponding `Response` message. A message of a given
  # type should be responded with using the obviously corresponding response type.

  struct Request {
    union {
      initialize @0 :GlobalContextAddition;
      predict @1 :PredictionRequest;
      checkAlignment @2 :Void;
      # Request for the server to align the given tactics and definition to it's internal knowledge
      # and report back any tactics and definitions that were not found
    }
  }
  struct Response {
    # See Request for documentation.
    union {
      initialized @0 :Void;
      prediction @1 :List(Prediction);
      textPrediction @2 :List(TextPrediction);
      # Output is a list of predictions with a confidence. The list is expected to be
      # sorted by decreasing confidence.

      alignment :group {
        unalignedTactics @3 :List(TacticId);
        unalignedDefinitions @4 :List(Node);
      }
    }
  }
}


######################################################################################################
#
#             The schema for RPC-based interaction
=======
#             The schema for proof exploration
>>>>>>> 0d7a4aeb
#
######################################################################################################

struct Exception {
  # A list of things that can go wrong.
  union {
    noSuchTactic @0 :Void;
    mismatchedArguments @1 :Void;
    parseError @2 :Void;
    illegalArgument @3 :Void;
  }
}

struct ExecutionResult {
  # The result of executing a tactic on a proof state.

  union {
    failure @0 :Void;
    # The tactic execution failed. This is not an error condition, but rather the natural failure of the tactic.

    complete @1 :Void;
    # The proof has been completed.

    newState :group {
      # The tactic ran successfully and produced a new proof state.
      graph @2 :Graph;
      state @3 :ProofState;
      obj @4 :ProofObject;
      # The proof object can be used to run subsequent tactics on the new proof state.
    }

    protocolError @5 :Exception;
    # Indicates a programmer error.
  }
}

interface ProofObject {
  # Represents a single proof object (usually part of ExecutionResult) on which tactics can be executed.

  runTactic @0 (tactic: Tactic, arguments: List(Argument)) -> (result: ExecutionResult);
  runTextTactic @1 (tactic :Text) -> (result: ExecutionResult);
  # Run a tactic on the proof state. This function can be called repeatedly, and the given tactic will always be
  # executed on the same proof state.
}

<<<<<<< HEAD
interface PredictionServer {
  addGlobalContext @0 GlobalContextAddition -> ();
  requestPrediction @1 PredictionRequest -> (predictions :List(Prediction));
  checkAlignment @2 () -> (unalignedTactics :List(TacticId), unalignedDefinitions :List(Node));
  reinforce @3 (result :ExecutionResult);
  # An interface allowing a reinforcement learning session to be initiated by Coq. In this case, Coq decides
=======
interface AvailableTactics {
  # A way of receiving information about available tactics in a exploration session.
  tactics @0 () -> (tactics :List(AbstractTactic));
  printTactic @1 (tactic :TacticId) -> (tactic :Text);
}

interface PullReinforce {
  reinforce @0 (lemma :Text) -> (available :AvailableTactics, result :ExecutionResult);
  # An interface allowing a proof exploration session to be initiated by the agent.
  # The `lemma` argument is the statement the agent wants to prove. As a response, Coq sends the available
  # tactics that can be used during the proof and the execution result that represents the opening of the
  # session.
}

interface PushReinforce {
  reinforce @0 (result :ExecutionResult);
  # An interface allowing a proof exploration session to be initiated by Coq. In this case, Coq decides
>>>>>>> 0d7a4aeb
  # what lemma should be proved and immediately presents the agent with the initial execution result.
}


######################################################################################################
#
#             Common datastructures that are too long, cumbersome, and uninteresting
#             to put at the beginning of this file.
#
######################################################################################################

# Used for in-mermory space optimization. This allows us to make structs smaller by reusing space in
# the pointer section of a struct that would otherwise be allocated in the data section.
struct FloatP {
  value @0 :Float64;
}
struct IntP {
  value @0 :UInt64;
}

enum EdgeClassification {
  # Contexts
  contextElem @0;
  contextSubject @1;

  # Context elements
  contextDefType @2;
  contextDefTerm @3;

  # Constants
  constType @4;
  constUndef @5;
  constDef @6;
  constOpaqueDef @7;
  constPrimitive @8;

  # Inductives
  indType @9;
  indConstruct @10;
  indProjection @11;
  projTerm @12;
  constructTerm @13;

  # Casts
  castTerm @14;
  castType @15;

  # Products
  prodType @16;
  prodTerm @17;

  # Lambdas
  lambdaType @18;
  lambdaTerm @19;

  # LetIns
  letInDef @20;
  letInType @21;
  letInTerm @22;

  # Apps
  appFun @23;
  appArg @24;

  # Cases
  caseTerm @25;
  caseReturn @26;
  caseBranchPointer @27;
  caseInd @28;

  # CaseBranches
  cBConstruct @29;
  cBTerm @30;

  # Fixes
  fixMutual @31;
  fixReturn @32;

  # FixFuns
  fixFunType @33;
  fixFunTerm @34;

  # CoFixes
  coFixMutual @35;
  coFixReturn @36;

  # CoFixFuns
  coFixFunType @37;
  coFixFunTerm @38;

  # Back pointers
  relPointer @39;

  # Evars
  evarSubstPointer @40;
  evarSubstTerm @41;
  evarSubstTarget @42;
  evarSubject @43;
}

# Struct is needed to work around
# https://github.com/capnproto/capnp-ocaml/issues/81
struct ConflatableEdges {
  conflatable @0 :List(EdgeClassification);
}
const conflatableEdges :List(ConflatableEdges) =
[ ( conflatable = [contextDefType, constType, indType, castType, prodType, lambdaType, letInType, fixFunType, coFixFunType] )
, ( conflatable = [contextDefTerm, castTerm, prodTerm, lambdaTerm, letInTerm, fixFunTerm, coFixFunTerm] )
# Not conflatable: projTerm, constructTerm, caseTerm, cBTerm
];
const importantEdges :List(EdgeClassification) =
[ contextElem, contextSubject, contextDefType, contextDefTerm, constType, constDef, constOpaqueDef, indType, indConstruct, indProjection, constructTerm
, prodType, prodTerm, lambdaType, lambdaTerm, letInDef, letInType, letInTerm, appFun, appArg, relPointer ];
const lessImportantEdges :List(EdgeClassification) =
[ caseTerm, caseReturn, caseBranchPointer, caseInd, cBConstruct, cBTerm, fixMutual, fixReturn, fixFunType, fixFunTerm ];
const leastImportantEdges :List(EdgeClassification) =
[ constUndef, constPrimitive, projTerm, castTerm, castType, coFixReturn, coFixFunType, coFixFunTerm
, coFixMutual, evarSubstPointer, evarSubstTerm, evarSubstTarget ];

# WARNING: DO NOT USE
# This is just for visualization purposes in order to drastically reduce the number of edges. You should not use it in networks
const groupedEdges :List(ConflatableEdges) =
[ ( conflatable = [contextElem, contextSubject] )
, ( conflatable = [contextDefType, contextDefTerm] )
, ( conflatable = [constType, constUndef, constDef, constOpaqueDef, constPrimitive] )
, ( conflatable = [indType, indConstruct, indProjection] )
, ( conflatable = [projTerm] )
, ( conflatable = [constructTerm] )
, ( conflatable = [castType, castTerm] )
, ( conflatable = [prodType, prodTerm] )
, ( conflatable = [lambdaType, lambdaTerm] )
, ( conflatable = [letInDef, letInTerm, letInType] )
, ( conflatable = [appFun, appArg] )
, ( conflatable = [caseTerm, caseReturn, caseBranchPointer, caseInd] )
, ( conflatable = [cBConstruct, cBTerm] )
, ( conflatable = [fixMutual, fixReturn] )
, ( conflatable = [fixFunType, fixFunTerm] )
, ( conflatable = [coFixMutual, coFixReturn] )
, ( conflatable = [coFixFunType, coFixFunTerm] )
, ( conflatable = [relPointer] )
, ( conflatable = [evarSubject, evarSubstPointer] )
, ( conflatable = [evarSubstTerm, evarSubstTarget] )
];<|MERGE_RESOLUTION|>--- conflicted
+++ resolved
@@ -9,12 +9,13 @@
 # 1. A schema for graph-based dataset exported from Coq. The entry-point for this is the `Dataset`
 #    struct. That is, every file in the dataset contains a message conforming to this struct.
 #
-# 2. A communication protocol for proof exploration. Depending on who initiates the exploration
-#    (Coq or the learning agent), the entry-point for this is respectively the `PushReinforce` or
-#    the `PullReinforce` interface.
-#
-# 3. A communication protocol for proof synthesis with Tactician. The entry-point of this
-#    protocol is the `PredictionProtocol` struct.
+# 2. A communication protocol for proof synthesis with Tactician. There are two protocols for this:
+#    - A simple, linear message exchange protocol, specified by the `PredictionProtocol` struct.
+#    - An RPC based protocol, specified by the `PredictionServer` interface.
+#
+# 2. A communication protocol for proof exploration by a client. Proof exploration is started through
+#    the `explore` function of the `PredictionServer` interface.
+#
 #
 # All these three entry-points share a common base, which encodes the notion of graphs, terms,
 # tactics and more.
@@ -474,7 +475,6 @@
 
 ######################################################################################################
 #
-<<<<<<< HEAD
 #             The schema for interacting through basic messages
 #
 ######################################################################################################
@@ -571,9 +571,6 @@
 ######################################################################################################
 #
 #             The schema for RPC-based interaction
-=======
-#             The schema for proof exploration
->>>>>>> 0d7a4aeb
 #
 ######################################################################################################
 
@@ -619,32 +616,12 @@
   # executed on the same proof state.
 }
 
-<<<<<<< HEAD
 interface PredictionServer {
   addGlobalContext @0 GlobalContextAddition -> ();
   requestPrediction @1 PredictionRequest -> (predictions :List(Prediction));
   checkAlignment @2 () -> (unalignedTactics :List(TacticId), unalignedDefinitions :List(Node));
-  reinforce @3 (result :ExecutionResult);
-  # An interface allowing a reinforcement learning session to be initiated by Coq. In this case, Coq decides
-=======
-interface AvailableTactics {
-  # A way of receiving information about available tactics in a exploration session.
-  tactics @0 () -> (tactics :List(AbstractTactic));
-  printTactic @1 (tactic :TacticId) -> (tactic :Text);
-}
-
-interface PullReinforce {
-  reinforce @0 (lemma :Text) -> (available :AvailableTactics, result :ExecutionResult);
-  # An interface allowing a proof exploration session to be initiated by the agent.
-  # The `lemma` argument is the statement the agent wants to prove. As a response, Coq sends the available
-  # tactics that can be used during the proof and the execution result that represents the opening of the
-  # session.
-}
-
-interface PushReinforce {
-  reinforce @0 (result :ExecutionResult);
+  explore @3 (result :ExecutionResult);
   # An interface allowing a proof exploration session to be initiated by Coq. In this case, Coq decides
->>>>>>> 0d7a4aeb
   # what lemma should be proved and immediately presents the agent with the initial execution result.
 }
 
