# Byte-compiled / optimized / DLL files
__pycache__/
*.py[cod]
*$py.class

# C extensions
*.so

# Distribution / packaging
.Python
build/
develop-eggs/
dist/
downloads/
eggs/
.eggs/
lib/
lib64/
parts/
sdist/
var/
wheels/
pip-wheel-metadata/
share/python-wheels/
*.egg-info/
.installed.cfg
*.egg
MANIFEST

# PyInstaller
#  Usually these files are written by a python script from a template
#  before PyInstaller builds the exe, so as to inject date/other infos into it.
*.manifest
*.spec

# Installer logs
pip-log.txt
pip-delete-this-directory.txt

# Unit test / coverage reports
htmlcov/
.tox/
.nox/
.coverage
.coverage.*
.cache
nosetests.xml
coverage.xml
*.cover
*.py,cover
.hypothesis/
.pytest_cache/

# Translations
*.mo
*.pot

# Django stuff:
*.log
local_settings.py
db.sqlite3
db.sqlite3-journal

# Flask stuff:
instance/
.webassets-cache

# Scrapy stuff:
.scrapy

# Sphinx documentation
docs/_build/

# PyBuilder
target/

# Jupyter Notebook
.ipynb_checkpoints

# IPython
profile_default/
ipython_config.py

# pyenv
.python-version

# pipenv
#   According to pypa/pipenv#598, it is recommended to include Pipfile.lock in version control.
#   However, in case of collaboration, if having platform-specific dependencies or dependencies
#   having no cross-platform support, pipenv may install dependencies that don't work, or not
#   install all needed dependencies.
#Pipfile.lock

# PEP 582; used by e.g. github.com/David-OConnor/pyflow
__pypackages__/

# Celery stuff
celerybeat-schedule
celerybeat.pid

# SageMath parsed files
*.sage.py

# Environments
.env
.venv
env/
venv/
ENV/
env.bak/
venv.bak/

# Spyder project settings
.spyderproject
.spyproject

# Rope project settings
.ropeproject

# mkdocs documentation
/site

# mypy
.mypy_cache/
.dmypy.json
dmypy.json

# Pyre type checker
.pyre/

.remote-sync.json

# for data_lib sets
omniglot_resized
data/
.data/
miniImagenet*

#condor
*.stderr
*.stdout
nvidia-smi.stderr
nvidia-smi.stdout

# for tensboard
runs
runs/
events.out.tfevents.*

# logger
logs*
*.log

# for images
*.png
test_img_*

#vs code
*.vsix
.vscode

# slurm
slurm-*.out

#configs
pw_app.config.json

# Byte-compiled / optimized / DLL files
__pycache__/
*.py[cod]
*$py.class

# C extensions
*.so

# Distribution / packaging
.Python
build/
develop-eggs/
dist/
downloads/
eggs/
.eggs/
lib/
lib64/
parts/
sdist/
var/
wheels/
*.egg-info/
.installed.cfg
*.egg
MANIFEST

# PyInstaller
#  Usually these files are written by a python script from a template
#  before PyInstaller builds the exe, so as to inject date/other infos into it.
*.manifest
*.spec

# Installer logs
pip-log.txt
pip-delete-this-directory.txt

# Unit test / coverage reports
htmlcov/
.tox/
.coverage
.coverage.*
.cache
nosetests.xml
coverage.xml
*.cover
.hypothesis/
.pytest_cache/

# Translations
*.mo
*.pot

# Django stuff:
*.log
local_settings.py
db.sqlite3

# Flask stuff:
instance/
.webassets-cache

# Scrapy stuff:
.scrapy

# Sphinx documentation
docs/_build/

# PyBuilder
target/

# Jupyter Notebook
.ipynb_checkpoints

# pyenv
.python-version

# celery beat schedule file
celerybeat-schedule

# SageMath parsed files
*.sage.py

# Environments
.env
.venv
env/
venv/
ENV/
env.bak/
venv.bak/

# Spyder project settings
.spyderproject
.spyproject

# Rope project settings
.ropeproject

# mkdocs documentation
/site

# mypy
.mypy_cache/

# vscode
.vscode
.vscode/*

## jupyter

MANIFEST
build
dist
_build
docs/man/*.gz
docs/source/api/generated
docs/source/config.rst
docs/gh-pages
notebook/i18n/*/LC_MESSAGES/*.mo
notebook/i18n/*/LC_MESSAGES/nbjs.json
notebook/static/components
notebook/static/style/*.min.css*
notebook/static/*/js/built/
notebook/static/*/built/
notebook/static/built/
notebook/static/*/js/main.min.js*
notebook/static/lab/*bundle.js
node_modules
*.py[co]
__pycache__
*.egg-info
*~
*.bak
.ipynb_checkpoints
.tox
.DS_Store
\#*#
.#*
.coverage
.pytest_cache

*.swp
*.map
.idea/
Read the Docs
config.rst

/.project
/.pydevproject

package-lock.json
geckodriver.log

*.pt
<<<<<<< HEAD
*.ot
coq-tactician-reinforce.opam.template

# coq
*.glob
*.vo
*.vos
*.vok
*.aux

.emacs.desktop
=======
*.ot
>>>>>>> 31ee3bf2
<|MERGE_RESOLUTION|>--- conflicted
+++ resolved
@@ -320,18 +320,16 @@
 geckodriver.log
 
 *.pt
-<<<<<<< HEAD
 *.ot
-coq-tactician-reinforce.opam.template
+
 
 # coq
+
 *.glob
 *.vo
 *.vos
 *.vok
 *.aux
 
-.emacs.desktop
-=======
-*.ot
->>>>>>> 31ee3bf2
+# emacs
+.emacs.desktop