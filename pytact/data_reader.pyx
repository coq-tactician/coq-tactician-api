--- conflicted
+++ resolved
@@ -56,16 +56,8 @@
 The function `capnp_message_generator_lowlevel` converts a socket into a generator that
 yields lowlevel Cap'n Proto request messages for predictions and expects to be sent Cap'n proto
 messages in return. There are four types of messages `msg` Coq sends.
-<<<<<<< HEAD
 1. Initialize: If `msg.is_initialize` is true, Coq is sending a list of available
-   tactics and the current global context to be added to an existing stack of global context
-=======
-1. Synchronize: If `msg.is_synchronize` is true, Coq is attempting to synchronize
-   its state with the server. A `PredictionProtocol.Response.synchronized` message is expected
-   in return.
-2. Initialize: If `msg.is_initialize` is true, Coq is sending a list of available
    tactics and a global context fragment to be added to an existing stack of global context
->>>>>>> 41409bc7
    information. An empty stack can be created through `empty_online_definitions_initialize`.
    To add an initialize message to the stack, you can use
    ```
@@ -1367,19 +1359,12 @@
 
 @contextmanager
 def online_definitions_initialize(OnlineDefinitionsReader stack,
-<<<<<<< HEAD
                                   GlobalContextAddition_Reader init) -> Generator[OnlineDefinitionsReader, None, None]:
-    """Given a new initialization message sent by Coq, construct a `OnlineDefinitiosnReader` object. This can be used
-    to inspect the definitions currently available. Additionally, using `online_data_predict` it can
-    be combined with a subsequent prediction request received from Coq to build a `ProofState`.
-=======
-                                  PredictionProtocol_Request_Initialize_Reader init) -> Generator[OnlineDefinitionsReader, None, None]:
     """Given a new initialization message sent by Coq, construct a
     `OnlineDefinitiosnReader` object. This can be used to inspect the
     definitions currently available. Additionally, using `online_data_predict`
     it can be combined with a subsequent prediction request received from Coq
     to build a `ProofState`.
->>>>>>> 41409bc7
     """
     # CAREFUL: OnlineDefinitionsReader contains critical C++ structures that are not being
     # tracked by the garbage collector. As soon as this object gets destroyed, those
@@ -1397,16 +1382,10 @@
 
 @contextmanager
 def online_data_predict(OnlineDefinitionsReader base,
-<<<<<<< HEAD
                         PredictionRequest_Reader predict) -> Generator[ProofState, None, None]:
-    """Given a `OnlineDefinitionsReader` instance constructed through `online_data_initialize`, and a prediction message
-    sent by Coq, construct a `ProofState` object that represents the current proof state in Coq.
-=======
-                        PredictionProtocol_Request_Predict_Reader predict) -> Generator[ProofState, None, None]:
     """Given a `OnlineDefinitionsReader` instance constructed through
     `online_data_initialize`, and a prediction message sent by Coq, construct a
     `ProofState` object that represents the current proof state in Coq.
->>>>>>> 41409bc7
     """
     # CAREFUL: This contains critical C++ structures that are not being
     # tracked by the garbage collector. As soon as this object gets destroyed, those
@@ -1461,22 +1440,16 @@
     tactics : Sequence[apic.AbstractTactic_Reader]
 
     log_annotation : str
-<<<<<<< HEAD
+    """An annotation representing the current position of Coq in a source
+    document. For logging and debugging purposes."""
+
     prediction_requests : AsyncGenerator[
         GlobalContextMessage | ProofState | CheckAlignmentMessage,
         None | TacticPredictionsGraph | TacticPredictionsText | CheckAlignmentResponse,
         None]
-=======
-    """An annotation representing the current position of Coq in a source
-    document. For logging and debugging purposes."""
-
-    prediction_requests : Generator[GlobalContextMessage | ProofState | CheckAlignmentMessage,
-                                    None | TacticPredictionsGraph | TacticPredictionsText | CheckAlignmentResponse,
-                                    None]
     """A sub-generator that produces new requests from Coq that are based on or
     extend the global context of the current message. Once the sub-generator
     runs out, the parent generator continues."""
->>>>>>> 41409bc7
 
 def _convert_predictions(preds, stack_size):
     if isinstance(preds, TacticPredictionsText):
@@ -1493,15 +1466,9 @@
     else:
         raise Exception("Incorrect predictions received")
 
-<<<<<<< HEAD
 async def capnp_message_generator_lowlevel(stream: capnp.AsyncIoStream) -> (
-        AsyncGenerator[pytact.graph_api_capnp_cython.PredictionProtocol_Request_Reader,
+        AsyncGenerator[apic.PredictionProtocol_Request_Reader,
                        capnp.lib.capnp._DynamicStructBuilder, None]):
-=======
-def capnp_message_generator_lowlevel(socket: socket.socket) -> (
-        Generator[apic.PredictionProtocol_Request_Reader,
-                  capnp.lib.capnp._DynamicStructBuilder, None]):
->>>>>>> 41409bc7
     """A generator that facilitates communication between a prediction server and a Coq process.
 
     Given a `stream`, this function creates a generator that yields messages of type
@@ -1521,13 +1488,8 @@
 async def capnp_message_generator_from_file_lowlevel(
         message_file: BinaryIO,
         check : Callable[[Any, Any, Any], None] | None = None) -> (
-<<<<<<< HEAD
-        AsyncGenerator[pytact.graph_api_capnp_cython.PredictionProtocol_Request_Reader,
+        AsyncGenerator[apic.PredictionProtocol_Request_Reader,
                        capnp.lib.capnp._DynamicStructBuilder, None]):
-=======
-        Generator[apic.PredictionProtocol_Request_Reader,
-                  capnp.lib.capnp._DynamicStructBuilder, None]):
->>>>>>> 41409bc7
     """Replay and verify a pre-recorded communication sequence between Coq and a prediction server.
 
     Lowlevel variant of `capnp_message_generator_from_file`.
@@ -1557,17 +1519,10 @@
 
 async def record_lowlevel_generator(
         record_file: BinaryIO,
-<<<<<<< HEAD
-        gen: AsyncGenerator[pytact.graph_api_capnp_cython.PredictionProtocol_Request_Reader,
+        gen: AsyncGenerator[apic.PredictionProtocol_Request_Reader,
                             capnp.lib.capnp._DynamicStructBuilder, None]) -> (
-                                AsyncGenerator[pytact.graph_api_capnp_cython.PredictionProtocol_Request_Reader,
+                                AsyncGenerator[apic.PredictionProtocol_Request_Reader,
                                                capnp.lib.capnp._DynamicStructBuilder, None]):
-=======
-        gen: Generator[apic.PredictionProtocol_Request_Reader,
-                       capnp.lib.capnp._DynamicStructBuilder, None]) -> (
-                           Generator[apic.PredictionProtocol_Request_Reader,
-                                     capnp.lib.capnp._DynamicStructBuilder, None]):
->>>>>>> 41409bc7
     """Record a trace of the full interaction of a lowlevel generator to a file
 
     Wrap a lowlevel generator (such as from `capnp_message_generator_lowlevel`) and dump all exchanged messages
@@ -1581,7 +1536,6 @@
         response.write_packed(record_file)
         yield
 
-<<<<<<< HEAD
 # Taken from https://github.com/python/cpython/pull/8895
 # Can be removed once python 3.9 is no longer supported
 if sys.version_info.major == 3 and sys.version_info.minor < 10:
@@ -1608,16 +1562,9 @@
     contents: Any
 
 async def prediction_generator(lgenerator, OnlineDefinitionsReader defs, mutret):
-    msg = await anext(lgenerator, None)
-=======
-def prediction_generator(
-        lgenerator: Generator[apic.PredictionProtocol_Request_Reader,
-                              capnp.lib.capnp._DynamicStructBuilder, None],
-        OnlineDefinitionsReader defs):
     """Given the current global context stack `defs`, convert a low-level
     generator to a high-level `GlobalContextMessage`"""
-    msg = next(lgenerator, None)
->>>>>>> 41409bc7
+    msg = await anext(lgenerator, None)
     while msg is not None:
         if msg.is_initialize:
             init = msg.initialize
@@ -1642,13 +1589,8 @@
         elif msg.is_predict:
             with online_data_predict(defs, msg.predict) as proof_state:
                 preds = yield proof_state
-<<<<<<< HEAD
-                response = convert_predictions(preds, defs.graph_index.nodes.size())
+                response = _convert_predictions(preds, defs.graph_index.nodes.size())
             await lgenerator.asend(response)
-=======
-                response = _convert_predictions(preds, defs.graph_index.nodes.size())
-            lgenerator.send(response)
->>>>>>> 41409bc7
             yield
             msg = await anext(lgenerator, None)
         elif msg.is_check_alignment:
