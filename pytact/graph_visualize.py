--- conflicted
+++ resolved
@@ -25,14 +25,9 @@
         edge_arrow_map[sort] = arrow_heads[cnt]
         cnt += 1
 
-<<<<<<< HEAD
-def visualize(graph, state, showLabel = False):
+def visualize(graph, state, showLabel = False, filename='python_graph', cleanup=True):
     nodes = graph.nodes
-=======
-def visualize(graph, state, showLabel = False, filename='python_graph', cleanup=True):
-    nodes = graph.classifications
     edges = graph.edges
->>>>>>> 162ac422
     root = state.root
     context = state.context
     assert all(n < len(nodes) for n in context)
