--- conflicted
+++ resolved
@@ -89,9 +89,6 @@
 
     dot.render(filename=filename, view=False, cleanup=True)
 
-<<<<<<< HEAD
-def visualize_exception(reason, filename='python_graph', cleanup=True):
-=======
 def definition_url(file, defid):
     base = os.path.splitext(file)[0]
     return os.path.join(base+'-viz', 'definition-' + str(defid) + '.svg')
@@ -492,7 +489,6 @@
     return file
 
 def visualize_exception(reason):
->>>>>>> ced2dedd
     dot = graphviz.Digraph()
     dot.node(str(reason), str(reason))
     dot.render(filename, view=False, cleanup=cleanup)
