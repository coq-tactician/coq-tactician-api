--- conflicted
+++ resolved
@@ -149,7 +149,8 @@
       let module Response = Api.Reader.PredictionProtocol.Response in
       Capnp_unix.IO.WriteContext.write_message wc @@ Request.to_message m;
       match Capnp_unix.IO.ReadContext.read_message rc with
-      | None -> CErrors.anomaly Pp.(str "Capnp protocol error: Message expected but none received")
+      | None -> CErrors.user_err Pp.(str "Cap'n Proto protocol error while communicating with proving server. " ++
+                                    str "No response was received.")
       | Some response -> Response.get @@ Response.of_message response
     with Unix.Unix_error (e, _, _) ->
       let error_msg = match error_status () with
@@ -239,48 +240,12 @@
     Stm.(get_ast ~doc (get_current_state ~doc)) in
   Pp.string_of_ppcmds loc
 
-<<<<<<< HEAD
 let init_predict_text add_global_context =
   let module GlobalContextAddition = Api.Builder.GlobalContextAddition in
   let builder init =
     GlobalContextAddition.log_annotation_set init @@ log_annotation ();
     ignore(GlobalContextAddition.data_version_set_reader init Api.Reader.current_version) in
   add_global_context builder
-=======
-let classify_response_message =
-  let module Response = Api.Reader.PredictionProtocol.Response in
-  function
-  | Response.Initialized -> Pp.str "initialized"
-  | Response.Prediction _ -> Pp.str "prediction"
-  | Response.TextPrediction _ -> Pp.str "textPrediction"
-  | Response.Synchronized _ -> Pp.str "synchronized"
-  | Response.Alignment _ -> Pp.str "alignment"
-  | Response.Undefined _ -> Pp.str "unknown"
-
-let protocol_error resp exp =
-  CErrors.user_err Pp.(str "Cap'n Proto protocol error while communicating with proving server. " ++
-                      str "Expected message of type " ++ quote (str exp) ++ str " but received message of type " ++
-                      quote (classify_response_message resp))
-
-let protocol_early_terminate () =
-  CErrors.user_err Pp.(str "Cap'n Proto protocol error while communicating with proving server. " ++
-                       str "No response was received.")
-
-let init_predict_text capnp_conn =
-  let module Request = Api.Builder.PredictionProtocol.Request in
-  let module Response = Api.Reader.PredictionProtocol.Response in
-  let request = Request.init_root () in
-  let init = Request.initialize_init request in
-  Request.Initialize.log_annotation_set init @@ log_annotation ();
-  ignore(Request.Initialize.data_version_set_reader init Api.Reader.current_version);
-  match write_read_capnp_message_uninterrupted capnp_conn @@ Request.to_message request with
-  | None -> protocol_early_terminate ()
-  | Some response ->
-    let response = Response.get @@ Response.of_message response in
-    match response with
-    | Response.Initialized -> ()
-    | _ -> protocol_error response "initialized"
->>>>>>> b308728b
 
 module SDCmap = Symmetric_diff.HMapMake(
   struct
@@ -441,17 +406,7 @@
           let rrem = loop (rrem, lrem) in
           if debug_option () then
             Feedback.msg_notice Pp.(str "writing message id " ++ int id);
-<<<<<<< HEAD
           add_global_context request;
-=======
-          (match write_read_capnp_message_uninterrupted capnp_connection @@ Request.to_message request with
-          | None -> protocol_early_terminate ()
-          | Some response ->
-            let response = Response.get @@ Response.of_message response in
-            match response with
-            | Response.Initialized -> ()
-            | _ -> protocol_error response "initialized");
->>>>>>> b308728b
           id::rrem
       | _, _ -> assert false in
     remote_state := loop (curtailed_remote_state, stack);
@@ -475,6 +430,22 @@
       (Graph_api.ro, Api.Reader.TextPrediction.t, Api.Reader.array_t) Capnp.Array.t
   ; check_alignment : unit -> (Graph_api.ro, int64, Api.Reader.array_t) Capnp.Array.t *
                               (Graph_api.ro, Api.Reader.Node.t, Api.Reader.array_t) Capnp.Array.t }
+
+
+let classify_response_message =
+  let module Response = Api.Reader.PredictionProtocol.Response in
+  function
+  | Response.Initialized -> Pp.str "initialized"
+  | Response.Prediction _ -> Pp.str "prediction"
+  | Response.TextPrediction _ -> Pp.str "textPrediction"
+  | Response.Alignment _ -> Pp.str "alignment"
+  | Response.Undefined _ -> Pp.str "unknown"
+
+let check_protocol_error expected response =
+  CErrors.user_err Pp.(str "Cap'n Proto protocol error while communicating with proving server. " ++
+                       str "Expected message of type " ++ quote (str expected) ++
+                       str " but received message of type " ++
+                       quote (classify_response_message response))
 
 let get_communicator =
   let module Request = Api.Builder.PredictionProtocol.Request in
@@ -498,29 +469,33 @@
       let add_global_context gca =
         let req = Request.init_root () in
         gca (Request.initialize_init req);
-        match write_read_capnp_message_uninterrupted capnp_connection req  with
+        match check_protocol_error "initialized" @@
+          write_read_capnp_message_uninterrupted capnp_connection req with
         | Response.Initialized -> ()
-        | _ -> CErrors.anomaly Pp.(str "Capnp protocol error: 'Initialized' message expected") in
+        | _ -> assert false in
       let request_prediction rp =
         let req = Request.init_root () in
         rp (Request.predict_init req);
-        match write_read_capnp_message_uninterrupted capnp_connection req  with
+        match check_protocol_error "prediction" @@
+          write_read_capnp_message_uninterrupted capnp_connection req  with
         | Response.Prediction preds -> preds
-        | _ -> CErrors.anomaly Pp.(str "Capnp protocol error: 'Prediction' message expected") in
+        | _ -> assert false in
       let request_text_prediction rp =
         let req = Request.init_root () in
         rp (Request.predict_init req);
-        match write_read_capnp_message_uninterrupted capnp_connection req  with
+        match check_protocol_error "textPrediction" @@
+          write_read_capnp_message_uninterrupted capnp_connection req  with
         | Response.TextPrediction preds -> preds
-        | _ -> CErrors.anomaly Pp.(str "Capnp protocol error: 'TextPrediction' message expected") in
+        | _ -> assert false in
       let check_alignment () =
         let req = Request.init_root () in
         Request.check_alignment_set req;
-        match write_read_capnp_message_uninterrupted capnp_connection req  with
+        match check_protocol_error "alignment" @@
+          write_read_capnp_message_uninterrupted capnp_connection req  with
         | Response.Alignment alignment ->
           Response.Alignment.unaligned_tactics_get alignment,
           Response.Alignment.unaligned_definitions_get alignment
-        | _ -> CErrors.anomaly Pp.(str "Capnp protocol error: 'Alignment' message expected") in
+        | _ -> assert false in
       let sync_context_stack = sync_context_stack add_global_context in
       let comm = { add_global_context; sync_context_stack; request_prediction
                  ; request_text_prediction; check_alignment } in
@@ -537,7 +512,6 @@
   let state, stack_size = sync_context_stack ~keep_cache:false tacs env in
   let request = Request.init_root () in
   Request.check_alignment_set request;
-<<<<<<< HEAD
   let unaligned_tacs, unaligned_defs = check_alignment () in
   let find_global_argument = find_global_argument state in
   let unaligned_tacs = Capnp.Array.map_list ~f:(fun t -> fst @@ find_tactic tacs t) unaligned_tacs in
@@ -570,48 +544,6 @@
       int def_count ++ str " unaligned definitions." ++
       tacs_msg ++ defs_msg
     )
-=======
-  match write_read_capnp_message_uninterrupted capnp_connection @@ Request.to_message request with
-  | None -> protocol_early_terminate ()
-  | Some response ->
-    let response = Response.get @@ Response.of_message response in
-    match response with
-    | Response.Alignment alignment ->
-      let find_global_argument = find_global_argument state in
-      let unaligned_tacs = List.map (fun t -> fst @@ find_tactic tacs t) @@
-        Response.Alignment.unaligned_tactics_get_list alignment in
-      let unaligned_defs = List.map (fun node ->
-          let sid = stack_size - 1 - Api.Reader.Node.dep_index_get node in
-          let nid = Api.Reader.Node.node_index_get_int_exn node in
-          find_global_argument (sid, nid)) @@
-        Response.Alignment.unaligned_definitions_get_list alignment in
-      let tacs_msg = if CList.is_empty unaligned_tacs then Pp.mt () else
-          Pp.(fnl () ++ str "Unaligned tactics: " ++ fnl () ++
-             prlist_with_sep fnl (Pptactic.pr_glob_tactic env) unaligned_tacs) in
-      let defs_msg =
-        let open Tactic_one_variable in
-        if CList.is_empty unaligned_defs then Pp.mt () else
-          Pp.(fnl () ++ str "Unaligned definitions: " ++ fnl () ++
-              prlist_with_sep fnl
-                (function
-                  | TVar id -> Id.print id
-                  | TRef r -> Libnames.pr_path @@ Nametab.path_of_global r
-                  | TOther -> Pp.mt ())
-                unaligned_defs) in
-      let def_count = Id.Map.cardinal state.section_nodes +
-                      Cmap.cardinal state.definition_nodes.constants +
-                      Indmap.cardinal state.definition_nodes.inductives +
-                      Constrmap.cardinal state.definition_nodes.constructors +
-                      ProjMap.cardinal state.definition_nodes.projections in
-      Feedback.msg_notice Pp.(
-          str "There are " ++ int (List.length unaligned_tacs) ++ str "/" ++
-          int (TacticMap.cardinal tacs) ++ str " unaligned tactics and " ++
-          int (List.length unaligned_defs) ++ str "/" ++
-          int def_count ++ str " unaligned definitions." ++
-          tacs_msg ++ defs_msg
-        )
-    | _ -> protocol_error response "alignment"
->>>>>>> b308728b
 
 let push_cache () =
   if textmode_option () then () (* No caching needed for the text model at the moment *) else
@@ -645,7 +577,6 @@
     let module Prediction = Api.Reader.TextPrediction in
     let module PredictionRequest = Api.Builder.PredictionRequest in
     let module Response = Api.Reader.PredictionProtocol.Response in
-<<<<<<< HEAD
     let builder predict =
       let state = PredictionRequest.state_init predict in
       let hyps = List.map (map_named term_repr) @@ proof_state_hypotheses ps in
@@ -665,34 +596,6 @@
     preds
 
   let predict request_prediction find_global_argument stack_size state tacs env ps =
-=======
-    let request = Request.init_root () in
-    let predict = Request.predict_init request in
-    let state = Request.Predict.state_init predict in
-    let hyps = List.map (map_named term_repr) @@ proof_state_hypotheses ps in
-    let concl = term_repr @@ proof_state_goal ps in
-    ProofState.text_set state @@ Graph_extractor.proof_state_to_string_safe (hyps, concl) env Evd.empty;
-    match write_read_capnp_message_uninterrupted capnp_connection @@ Request.to_message request with
-    | None -> protocol_early_terminate ()
-    | Some response ->
-      let response = Response.get @@ Response.of_message response in
-      match response with
-      | Response.TextPrediction preds ->
-        let preds = Capnp.Array.to_list preds in
-        let preds = List.filter_map (fun p ->
-            try
-              let tac = Tacintern.intern_pure_tactic (Genintern.empty_glob_sign env) @@
-                Pcoq.parse_string Pltac.tactic_eoi @@ Prediction.tactic_text_get p in
-              let conf = Prediction.confidence_get p in
-              Some (tac, conf)
-            with e when CErrors.noncritical e ->
-              None
-          ) preds in
-        preds
-      | _ -> protocol_error response "textPrediction"
-
-  let predict capnp_connection find_global_argument stack_size state tacs env ps =
->>>>>>> b308728b
     let module Tactic = Api.Reader.Tactic in
     let module Argument = Api.Reader.Argument in
     let module ProofState = Api.Builder.ProofState in
@@ -718,7 +621,6 @@
     let node_dep_index (stack_id, _) = stack_size - stack_id in
     let node_hash n = snd @@ G.transform_node_type n in
     let node_label n = fst @@ G.transform_node_type n in
-<<<<<<< HEAD
     let request_builder predict =
       let graph = PredictionRequest.graph_init predict in
       W.write_graph
@@ -769,62 +671,6 @@
         Option.map (fun tac -> tac, conf) @@ Tactic_one_variable.tactic_substitute args tac
       ) @@ CList.mapi (fun i x -> i, x) preds in
     preds
-=======
-    W.write_graph
-      ~node_hash ~node_label ~node_lower:(fun n -> fst @@ G.lower n)
-      ~node_dep_index ~node_local_index
-      ~node_count:(def_count + node_count) ~edge_count (AList.append defs nodes) edges graph
-      ~include_metadata:(include_metadata_option ());
-    let state = Request.Predict.state_init predict in
-    W.write_proof_state
-      { node_depindex = (fun n -> node_dep_index (fst @@ G.lower n))
-      ; node_local_index = (fun n -> node_local_index (fst @@ G.lower n)) } state ps
-      ~include_metadata:(include_metadata_option ());
-    match write_read_capnp_message_uninterrupted capnp_connection @@ Request.to_message request with
-    | None -> protocol_early_terminate ()
-    | Some response ->
-      let response = Response.get @@ Response.of_message response in
-      match response with
-      | Response.Prediction preds ->
-        let preds = Capnp.Array.to_list preds in
-        let preds = CList.filter_map (fun (i, p) ->
-            let tac = Prediction.tactic_get p in
-            let tid = Tactic.ident_get tac in
-            let tac, params = find_tactic tacs tid in
-            let convert_args args =
-              List.mapi (fun j arg ->
-                  let term = match Argument.get arg with
-                    | Argument.Undefined _ | Argument.Unresolvable -> raise IllegalArgument
-                    | Argument.Term t -> t in
-                  let dep_index = Argument.Term.dep_index_get term in
-                  let node_index = Stdint.Uint32.to_int @@ Argument.Term.node_index_get term in
-                  match dep_index with
-                  | 0 -> find_local_argument node_index
-                  | _ ->
-                    (try
-                       find_global_argument (stack_size - dep_index, node_index)
-                     with UnknownArgument (sid, nid) ->
-                       CErrors.anomaly
-                         Pp.(str "Unknown global argument (" ++ int sid ++ str ", " ++ int nid ++ str ") at index "
-                             ++ int j ++ str " for prediction " ++ int i ++ str " which is tactic " ++
-                             Pptactic.pr_glob_tactic (Global.env ()) tac ++
-                             str " with hash " ++ str (Stdint.Int64.to_string tid)))
-                ) args in
-            let args = convert_args @@ Prediction.arguments_get_list p in
-            if params <> List.length args then begin
-              CErrors.anomaly
-                Pp.(str "Mismatched argument length for prediction " ++ int i ++ str " which is tactic " ++
-                    Pptactic.pr_glob_tactic (Global.env ()) tac ++
-                    str " with hash " ++ str (Stdint.Int64.to_string tid) ++
-                    str ". Number of arguments expected: " ++ int params ++
-                    str ". Number of argument given: " ++ int (List.length args))
-            end;
-            let conf = Prediction.confidence_get p in
-            Option.map (fun tac -> tac, conf) @@ Tactic_one_variable.tactic_substitute args tac
-          ) @@ CList.mapi (fun i x -> i, x) preds in
-        preds
-      | _ -> protocol_error response "prediction"
->>>>>>> b308728b
 
   type model =
     { tactics : (glob_tactic_expr * int) TacticMap.t }
