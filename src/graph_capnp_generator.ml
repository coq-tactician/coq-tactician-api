open Graph_def
open Names

module K = Graph_api.Make(Capnp.BytesMessage)

type graph_state = { node_index : int; edge_index : int }

<<<<<<< HEAD
module CapnpGraphWriter(P : sig type path end)(G : GraphMonadType with type node = P.path * (bool * int)) = struct

  let nt2nt ~include_metadata none_index transformer node_index_transform (nt : G.node node_type) cnt =
    let open K.Builder.Graph.Node.Label in
    match nt with
    | ProofState evar ->
      let ps = proof_state_init cnt in
      K.Builder.IntP.value_set ps @@ Stdint.Uint64.of_int @@ Evar.repr evar
    | ContextDef id -> context_def_set cnt (if include_metadata then Id.to_string id else "")
    | ContextAssum id -> context_assum_set cnt (if include_metadata then Id.to_string id else "")
    | Definition { previous; external_previous; def_type; path; status; type_text; term_text } ->
      let cdef = definition_init cnt in
      let open K.Builder.Definition in
      (* TODO: We should probably derive the hash of a constant form its path (until we obtain actual hashes) *)
      name_set cdef ((match def_type with | Proj _ -> "Projection:" | _ -> "") ^ Libnames.string_of_path path);
      if include_metadata then begin
          type_text_set cdef type_text;
          term_text_set cdef @@ Option.default "" term_text
=======
let nt2nt ~include_metadata none_index node_depindex node_local_index (nt : 'a node_type) cnt =
  let open K.Builder.Graph.Node.Label in
  match nt with
  | ProofState -> proof_state_set cnt
  | UndefProofState -> undef_proof_state_set cnt
  | ContextDef _ -> context_def_set cnt
  | ContextAssum _ -> context_assum_set cnt
  | Definition { previous; external_previous; def_type; path; status; type_text; term_text } ->
    let cdef = definition_init cnt in
    let open K.Builder.Definition in
    name_set cdef ((match def_type with | Proj _ -> "Projection:" | _ -> "") ^ Libnames.string_of_path path);
    if include_metadata then begin
      type_text_set cdef type_text;
      term_text_set cdef @@ Option.default "" term_text
    end;
    let capnp_status = status_init cdef in
    (match status with
     | DOriginal -> Status.original_set capnp_status
     | DDischarged n ->
       if node_depindex n <> 0 then
         CErrors.anomaly Pp.(str "discharged definition was not from the current file");
       Status.discharged_set_int_exn capnp_status @@ node_local_index n
     | DSubstituted n ->
       let capnp_node = Status.substituted_init capnp_status in
       Status.Substituted.dep_index_set_exn capnp_node @@ node_depindex n;
       Status.Substituted.node_index_set_int_exn capnp_node @@ node_local_index n);
    let write_proof arr proof =
      let write_proof_state capnp_state { root; context; ps_string; concl_string; evar } =
        let capnp_root = K.Builder.ProofState.root_init capnp_state in
        K.Builder.ProofState.Root.dep_index_set_exn capnp_root @@ node_depindex root;
        K.Builder.ProofState.Root.node_index_set_int_exn capnp_root @@ node_local_index root;
        let context_arr = K.Builder.ProofState.context_init capnp_state @@ List.length context in
        List.iteri (fun i { node; _ } ->
            let arri = Capnp.Array.get context_arr i in
            K.Builder.Node.dep_index_set_exn arri @@ node_depindex node;
            K.Builder.Node.node_index_set_int_exn arri @@ node_local_index node
          ) context;
        if include_metadata then begin
          ignore(K.Builder.ProofState.context_names_set_list capnp_state
                   (List.map (fun { id; _ } -> Id.to_string id) context));
          ignore(K.Builder.ProofState.context_text_set_list capnp_state
                   (List.map (fun { text; _ } -> text) context));
          K.Builder.ProofState.text_set capnp_state ps_string;
          K.Builder.ProofState.conclusion_text_set capnp_state concl_string
>>>>>>> 1eedc0ab
        end;
        K.Builder.ProofState.id_set_int_exn capnp_state @@ Evar.repr evar in
      let write_outcome capnp { term; term_text; arguments; proof_state_before; proof_states_after } =
        let capnp_state_before = K.Builder.Outcome.before_init capnp in
        write_proof_state capnp_state_before proof_state_before;
        let after_arr = K.Builder.Outcome.after_init capnp (List.length proof_states_after) in
        List.iteri (fun i ps ->
            let capnp_state = Capnp.Array.get after_arr i in
            write_proof_state capnp_state ps;
          ) proof_states_after;
        let capnp_term = K.Builder.Outcome.term_init capnp in
        K.Builder.Outcome.Term.dep_index_set_exn capnp_term @@ node_depindex term;
        K.Builder.Outcome.Term.node_index_set_int_exn capnp_term @@ node_local_index term;
        if include_metadata then
          K.Builder.Outcome.term_text_set capnp @@ term_text;
        let arg_arr = K.Builder.Outcome.tactic_arguments_init capnp (List.length arguments) in
        List.iteri (fun i arg ->
            let arri = Capnp.Array.get arg_arr i in
            match arg with
            | None -> K.Builder.Argument.unresolvable_set arri
            | Some n ->
              let node = K.Builder.Argument.term_init arri in
              K.Builder.Argument.Term.dep_index_set_exn node @@ node_depindex n;
              K.Builder.Argument.Term.node_index_set_int_exn node @@ node_local_index n
          ) arguments in
      List.iteri (fun i { tactic; outcomes } ->
          let arri = Capnp.Array.get arr i in
          let capnp_tactic = K.Builder.ProofStep.tactic_init arri in
          (match tactic with
           | None -> K.Builder.ProofStep.Tactic.unknown_set capnp_tactic
           | Some { tactic; base_tactic; interm_tactic; tactic_hash; tactic_exact } ->
             let capnp_tactic = K.Builder.ProofStep.Tactic.known_init capnp_tactic in
             K.Builder.Tactic.ident_set_int_exn capnp_tactic tactic_hash;
             K.Builder.Tactic.exact_set capnp_tactic tactic_exact;
             if include_metadata then begin
               K.Builder.Tactic.text_set capnp_tactic tactic;
               K.Builder.Tactic.base_text_set capnp_tactic base_tactic;
               K.Builder.Tactic.interm_text_set capnp_tactic interm_tactic
             end);
          let outcome_arr = K.Builder.ProofStep.outcomes_init arri (List.length outcomes) in
          List.iteri (fun i outcome ->
              let outcome_arri = Capnp.Array.get outcome_arr i in
              write_outcome outcome_arri outcome
            ) outcomes
        ) proof in
    (match previous with
     | None -> previous_set_int_exn cdef none_index;
     | Some previous ->
       if node_depindex previous <> 0 then
         CErrors.anomaly Pp.(str "previous definition was not from the current file");
       previous_set_int_exn cdef @@ node_local_index previous);
    ignore (external_previous_set_list cdef @@ List.map node_depindex external_previous);
    (match def_type with
     | TacticalConstant (c, proof) ->
       let arr = tactical_constant_init cdef (List.length proof) in
       write_proof arr proof
     | TacticalSectionConstant (id, proof) ->
       let arr = tactical_section_constant_init cdef (List.length proof) in
       write_proof arr proof
     | ManualConst c -> manual_constant_set cdef
     | ManualSectionConst id -> manual_section_constant_set cdef
     | Ind (representative, _) -> inductive_set_int_exn cdef @@ node_local_index representative
     | Construct (representative, _) -> constructor_set_int_exn cdef @@ node_local_index representative
     | Proj (representative, _) -> projection_set_int_exn cdef @@ node_local_index representative)
  | ConstEmpty -> const_empty_set cnt
  | SortSProp -> sort_s_prop_set cnt
  | SortProp -> sort_prop_set cnt
  | SortSet -> sort_set_set cnt
  | SortType -> sort_type_set cnt
  | Rel -> rel_set cnt
  | Evar i -> evar_set_int_exn cnt i
  | EvarSubst -> evar_subst_set cnt
  | Cast -> cast_set cnt
  | Prod _ -> prod_set cnt
  | Lambda _ -> lambda_set cnt
  | LetIn _ -> let_in_set cnt
  | App -> app_set cnt
  | Case -> case_set cnt
  | CaseBranch -> case_branch_set cnt
  | Fix -> fix_set cnt
  | FixFun _ -> fix_fun_set cnt
  | CoFix -> co_fix_set cnt
  | CoFixFun _ -> co_fix_fun_set cnt
  | Int i ->
    let p = int_init cnt in
    K.Builder.IntP.value_set p @@ Stdint.Uint64.of_int @@ snd @@ Uint63.to_int2 i
  | Float f ->
    let p = float_init cnt in
    K.Builder.FloatP.value_set p @@ float64_to_float f
  | Primitive p -> primitive_set cnt (CPrimitives.to_string p)
let et2et (et : edge_type) =
  let open K.Builder.EdgeClassification in
  match et with
  | ContextElem -> ContextElem
  | ContextSubject -> ContextSubject
  | ContextDefType -> ContextDefType
  | ContextDefTerm -> ContextDefTerm
  | ConstType -> ConstType
  | ConstUndef -> ConstUndef
  | ConstDef -> ConstDef
  | ConstOpaqueDef -> ConstOpaqueDef
  | ConstPrimitive -> ConstPrimitive
  | IndType -> IndType
  | IndConstruct -> IndConstruct
  | ProjTerm -> ProjTerm
  | ConstructTerm -> ConstructTerm
  | CastTerm -> CastTerm
  | CastType -> CastType
  | ProdType -> ProdType
  | ProdTerm -> ProdTerm
  | LambdaType -> LambdaType
  | LambdaTerm -> LambdaTerm
  | LetInDef -> LetInDef
  | LetInType -> LetInType
  | LetInTerm -> LetInTerm
  | AppFun -> AppFun
  | AppArg -> AppArg
  | CaseTerm -> CaseTerm
  | CaseReturn -> CaseReturn
  | CaseBranchPointer -> CaseBranchPointer
  | CaseInd -> CaseInd
  | CBConstruct -> CBConstruct
  | CBTerm -> CBTerm
  | FixMutual -> FixMutual
  | FixReturn -> FixReturn
  | FixFunType -> FixFunType
  | FixFunTerm -> FixFunTerm
  | CoFixMutual -> CoFixMutual
  | CoFixReturn -> CoFixReturn
  | CoFixFunType -> CoFixFunType
  | CoFixFunTerm -> CoFixFunTerm
  | RelPointer -> RelPointer
  | EvarSubstPointer -> EvarSubstPointer
  | EvarSubstTerm -> EvarSubstTerm
  | EvarSubstTarget -> EvarSubstTarget
  | EvarSubject -> EvarSubject

let write_graph ?(include_metadata=false)
    ~node_hash ~node_label ~node_lower ~node_dep_index ~node_local_index
    ~node_count ~edge_count nodes edges capnp_graph =
  let cnodes = K.Builder.Graph.nodes_init capnp_graph node_count in
  let cedges = K.Builder.Graph.edges_init capnp_graph edge_count in
  let _ = AList.fold (fun node_index (label, Graph_def.{ start; size }) ->
      let node = Capnp.Array.get cnodes node_index in
      nt2nt ~include_metadata node_count
        (fun n -> node_dep_index @@ node_lower n)
        (fun n -> node_local_index @@ node_lower n)
        (node_label label) (K.Builder.Graph.Node.label_init node);
      K.Builder.Graph.Node.children_count_set_exn node size;
      K.Builder.Graph.Node.children_index_set_int_exn node (if size = 0 then 0 else start);
      K.Builder.Graph.Node.identity_set node @@ node_hash label;
      node_index + 1)
      nodes 0 in
  let _ = AList.fold (fun ei (label, n) ->
      let et = Capnp.Array.get cedges ei in
      K.Builder.Graph.EdgeTarget.label_set et @@ et2et label;
      let ctarget = K.Builder.Graph.EdgeTarget.target_init et in
      K.Builder.Graph.EdgeTarget.Target.dep_index_set_exn ctarget @@ node_dep_index n;
      K.Builder.Graph.EdgeTarget.Target.node_index_set_int_exn ctarget @@ node_local_index n;
      ei + 1
    ) edges 0 in
  ()<|MERGE_RESOLUTION|>--- conflicted
+++ resolved
@@ -5,31 +5,12 @@
 
 type graph_state = { node_index : int; edge_index : int }
 
-<<<<<<< HEAD
-module CapnpGraphWriter(P : sig type path end)(G : GraphMonadType with type node = P.path * (bool * int)) = struct
-
-  let nt2nt ~include_metadata none_index transformer node_index_transform (nt : G.node node_type) cnt =
-    let open K.Builder.Graph.Node.Label in
-    match nt with
-    | ProofState evar ->
-      let ps = proof_state_init cnt in
-      K.Builder.IntP.value_set ps @@ Stdint.Uint64.of_int @@ Evar.repr evar
-    | ContextDef id -> context_def_set cnt (if include_metadata then Id.to_string id else "")
-    | ContextAssum id -> context_assum_set cnt (if include_metadata then Id.to_string id else "")
-    | Definition { previous; external_previous; def_type; path; status; type_text; term_text } ->
-      let cdef = definition_init cnt in
-      let open K.Builder.Definition in
-      (* TODO: We should probably derive the hash of a constant form its path (until we obtain actual hashes) *)
-      name_set cdef ((match def_type with | Proj _ -> "Projection:" | _ -> "") ^ Libnames.string_of_path path);
-      if include_metadata then begin
-          type_text_set cdef type_text;
-          term_text_set cdef @@ Option.default "" term_text
-=======
 let nt2nt ~include_metadata none_index node_depindex node_local_index (nt : 'a node_type) cnt =
   let open K.Builder.Graph.Node.Label in
   match nt with
-  | ProofState -> proof_state_set cnt
-  | UndefProofState -> undef_proof_state_set cnt
+  | ProofState evar ->
+    let ps = proof_state_init cnt in
+    K.Builder.IntP.value_set ps @@ Stdint.Uint64.of_int @@ Evar.repr evar
   | ContextDef _ -> context_def_set cnt
   | ContextAssum _ -> context_assum_set cnt
   | Definition { previous; external_previous; def_type; path; status; type_text; term_text } ->
@@ -69,7 +50,6 @@
                    (List.map (fun { text; _ } -> text) context));
           K.Builder.ProofState.text_set capnp_state ps_string;
           K.Builder.ProofState.conclusion_text_set capnp_state concl_string
->>>>>>> 1eedc0ab
         end;
         K.Builder.ProofState.id_set_int_exn capnp_state @@ Evar.repr evar in
       let write_outcome capnp { term; term_text; arguments; proof_state_before; proof_states_after } =
@@ -140,7 +120,7 @@
   | SortSet -> sort_set_set cnt
   | SortType -> sort_type_set cnt
   | Rel -> rel_set cnt
-  | Evar i -> evar_set_int_exn cnt i
+  | Evar -> evar_set cnt
   | EvarSubst -> evar_subst_set cnt
   | Cast -> cast_set cnt
   | Prod _ -> prod_set cnt
