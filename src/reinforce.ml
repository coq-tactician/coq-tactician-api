--- conflicted
+++ resolved
@@ -242,8 +242,6 @@
       Service.return response
   end
 
-<<<<<<< HEAD
-=======
 let capnp_main =
   let module Main = Api.Service.Main in
   Main.local @@ object
@@ -277,7 +275,6 @@
       Lwt.return @@ Ok response
   end
 
->>>>>>> 162ac422
 let () =
   Logs.set_level (Some Logs.Info);
   Logs.set_reporter (Logs_fmt.reporter ())
@@ -293,14 +290,6 @@
                   |> Capnp_rpc_net.Endpoint.of_flow (module Capnp_rpc_unix.Unix_flow)
                     ~peer_id:Capnp_rpc_net.Auth.Digest.insecure
                     ~switch in
-<<<<<<< HEAD
-   let restore = Capnp_rpc_net.Restorer.single service_name pull_reinforce in
-   let _ : Capnp_rpc_unix.CapTP.t = Capnp_rpc_unix.CapTP.connect ~restore endpoint in
-   let w, f = Lwt.wait () in
-   Lwt_switch.add_hook (Some switch) (fun () -> Lwt.return @@ Lwt.wakeup f ());
-   w);
-  Gc.full_major ()
-=======
       let restore = Capnp_rpc_net.Restorer.single service_name capnp_main  in
       let _ : Capnp_rpc_unix.CapTP.t = Capnp_rpc_unix.CapTP.connect ~restore endpoint in
       ThisLogs.debug (fun m -> m "%s" "CapTP connection requested");
@@ -336,4 +325,3 @@
      Unix.close my_socket;
      raise ex));
     Unix.close my_socket
->>>>>>> 162ac422
