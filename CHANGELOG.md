--- conflicted
+++ resolved
@@ -1,4 +1,3 @@
-<<<<<<< HEAD
 # Unreleased
 
 Changes to the Capn'proto format:
@@ -11,7 +10,7 @@
 Changes to the graph:
 - Proof states are now properly discharged at section end, instead of just a copy of the proof state
   inside of the section
-=======
+
 # v15
 Changes to the graph
 - Fix a bug in the graph sharing algorithm. This causes the identity hash of nodes to be different from v14
@@ -32,7 +31,6 @@
   having to calculate the full graph of opaque proof terms (which tends to be rather large).
 - Add a non-anonymized version of the the string of a tactic. This is useful for oracles and possibly
   some language models.
->>>>>>> 977abada
 
 # v13
 
