"""
packaging the python tests to coq-tactician-reinforce
"""

import setuptools

CLASSIFIERS = """\
Development Status :: 1 - Planning
Intended Audience :: Science/Research
Intended Audience :: Developers
License :: OSI Approved :: MIT License
Programming Language :: C
Programming Language :: Python
Programming Language :: Python :: 3
Programming Language :: Python :: 3.8
Programming Language :: Python :: 3 :: Only
Programming Language :: Python :: Implementation :: CPython
Topic :: Scientific/Engineering :: Artificial Intelligence
Operating System :: POSIX :: Linux
"""


setuptools.setup(
    name='pytact',
    version='8.11.0.1.dev0',
    author='Lasse Blaauwbroek <lasse@blaauwbroek.eu>',
    packages=['pytact'],
    license='MIT License',
    long_description='python interface to coq-tactician-reinforce',
    long_description_content_type='text/markdown',
    url='https://github.com/coq-tactician/coq-tactician-reinforce',
    python_requires='>=3.7',
    include_package_data=True,
    package_data = {'pytact': ['graph_api.capnp',
                               'tests/TestReinforceStdin.v',
                               'tests/TestReinforceTcp.v',
                               'tests/prop4.txt']},
    install_requires=['pycapnp', 'graphviz', 'ptpython'],
<<<<<<< HEAD
    entry_points={'console_scripts':
                  ['pytact-test=pytact.fake_reinforcement_client:run_main',
                   'pytact-server=pytact.fake_python_server:run_main',
                   'pytact-check=pytact.graph_sanity_check:main',
                   'pytact-prover=pytact.prover:main']},
=======
    entry_points={'console_scripts': ['pytact-test=pytact.fake_reinforcement_client:run_main',
                                      'pytact-server=pytact.fake_python_server:main',
                                      'pytact-check=pytact.graph_sanity_check:main']},
>>>>>>> e65f8709
    project_urls={
        'Source': 'https://github.com/coq-tactician/coq-tactician-reinforce'
    },
    platforms = ["Linux"],
    classifiers=[_f for _f in CLASSIFIERS.split('\n') if _f],
    )<|MERGE_RESOLUTION|>--- conflicted
+++ resolved
@@ -36,17 +36,11 @@
                                'tests/TestReinforceTcp.v',
                                'tests/prop4.txt']},
     install_requires=['pycapnp', 'graphviz', 'ptpython'],
-<<<<<<< HEAD
     entry_points={'console_scripts':
                   ['pytact-test=pytact.fake_reinforcement_client:run_main',
-                   'pytact-server=pytact.fake_python_server:run_main',
+                   'pytact-server=pytact.fake_python_server:main',
                    'pytact-check=pytact.graph_sanity_check:main',
                    'pytact-prover=pytact.prover:main']},
-=======
-    entry_points={'console_scripts': ['pytact-test=pytact.fake_reinforcement_client:run_main',
-                                      'pytact-server=pytact.fake_python_server:main',
-                                      'pytact-check=pytact.graph_sanity_check:main']},
->>>>>>> e65f8709
     project_urls={
         'Source': 'https://github.com/coq-tactician/coq-tactician-reinforce'
     },
