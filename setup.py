--- conflicted
+++ resolved
@@ -36,19 +36,11 @@
                                'tests/TestReinforceTcp.v',
                                'tests/prop4.txt']},
     install_requires=['pycapnp', 'graphviz', 'ptpython'],
-<<<<<<< HEAD
-    entry_points={'console_scripts':
-                  ['pytact-test=pytact.fake_reinforcement_client:run_main',
-                   'pytact-server=pytact.fake_python_server:main',
-                   'pytact-check=pytact.graph_sanity_check:main',
-                   'pytact-prover=pytact.prover:main']},
-=======
     entry_points={'console_scripts': ['pytact-test=pytact.fake_reinforcement_client:run_main',
                                       'pytact-server=pytact.fake_python_server:main',
                                       'pytact-check=pytact.graph_sanity_check:main',
                                       'pytact-visualize=pytact.visualize_file:main',
                                       'pytact-generate-index=pytact.visualize_file:generate_index']},
->>>>>>> ced2dedd
     project_urls={
         'Source': 'https://github.com/coq-tactician/coq-tactician-reinforce'
     },
